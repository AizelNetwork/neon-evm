import unittest
from base58 import b58decode
from solana_utils import *
from eth_tx_utils import make_keccak_instruction_data, make_instruction_data_from_tx, Trx
from spl.token.instructions import get_associated_token_address
from eth_utils import abi
from web3.auto import w3
from eth_keys import keys
from web3 import Web3


solana_url = os.environ.get("SOLANA_URL", "http://localhost:8899")
http_client = Client(solana_url)
CONTRACTS_DIR = os.environ.get("CONTRACTS_DIR", "evm_loader/")
# CONTRACTS_DIR = os.environ.get("CONTRACTS_DIR", "")
ETH_TOKEN_MINT_ID: PublicKey = PublicKey(os.environ.get("ETH_TOKEN_MINT"))
evm_loader_id = os.environ.get("EVM_LOADER")
# evm_loader_id = "7NXfEKTMhPdkviCjWipXxUtkEMDRzPJMQnz39aRMCwb1"


class EventTest(unittest.TestCase):
    @classmethod
    def setUpClass(cls):
        print("\ntest_nested_call.py setUpClass")

        wallet = WalletAccount(wallet_path())
        cls.loader = EvmLoader(wallet, evm_loader_id)
        cls.acc = wallet.get_acc()

        # Create ethereum account for user account
        cls.caller_ether = eth_keys.PrivateKey(cls.acc.secret_key()).public_key.to_canonical_address()
        (cls.caller, cls.caller_nonce) = cls.loader.ether2program(cls.caller_ether)

        if getBalance(cls.caller) == 0:
            print("Create caller account...")
            _ = cls.loader.createEtherAccount(cls.caller_ether)
            print("Done\n")

        print('Account:', cls.acc.public_key(), bytes(cls.acc.public_key()).hex())
        print("Caller:", cls.caller_ether.hex(), cls.caller_nonce, "->", cls.caller,
              "({})".format(bytes(PublicKey(cls.caller)).hex()))

        (cls.reId_caller, cls.reId_caller_eth, cls.reId_caller_code) = cls.loader.deployChecked(
            CONTRACTS_DIR+"nested_call_Caller.binary", cls.caller, cls.caller_ether)
        (cls.reId_reciever, cls.reId_reciever_eth, cls.reId_reciever_code) = cls.loader.deployChecked(
            CONTRACTS_DIR+"nested_call_Receiver.binary", cls.caller, cls.caller_ether)
        (cls.reId_recover, cls.reId_recover_eth, cls.reId_recover_code) = cls.loader.deployChecked(
            CONTRACTS_DIR+"nested_call_Recover.binary", cls.caller, cls.caller_ether)
        (cls.reId_create_caller, cls.reId_create_caller_eth, cls.reId_create_caller_code) = cls.loader.deployChecked(
            CONTRACTS_DIR+"Create_Caller.binary", cls.caller, cls.caller_ether)
        (cls.reId_revert, cls.reId_revert_eth, cls.reId_revert_code) = cls.loader.deployChecked(
            CONTRACTS_DIR+"nested_call_Revert.binary", cls.caller, cls.caller_ether)
        print ('reId_contract_caller', cls.reId_caller)
        print ('reId_contract_caller_eth', cls.reId_caller_eth.hex())
        print ('reId_contract_reciever', cls.reId_reciever)
        print ('reId_contract_receiver_eth', cls.reId_reciever_eth.hex())
        print ('reId_contract_recover', cls.reId_recover)
        print ('reId_contract_recover_eth', cls.reId_recover_eth.hex())
        print ('reId_contract_create_caller', cls.reId_create_caller)
        print ('reId_contract_create_caller_eth', cls.reId_create_caller_eth.hex())
        print ('reId_contract_revert', cls.reId_revert)
        print ('reId_contract_revert_eth', cls.reId_revert_eth.hex())

        with open(CONTRACTS_DIR+"Create_Receiver.binary", mode='rb') as file:
            fileHash = Web3.keccak(file.read())
            cls.reId_create_receiver_eth = bytes(Web3.keccak(b'\xff' + cls.reId_create_caller_eth + bytes(32) + fileHash)[-20:])
        (cls.reId_create_receiver, _) = cls.loader.ether2program(cls.reId_create_receiver_eth)
        print ("reId_create_receiver", cls.reId_create_receiver)
        print ("reId_create_receiver_eth", cls.reId_create_receiver_eth.hex())

        cls.reId_create_receiver_seed = b58encode(bytes.fromhex(cls.reId_create_receiver_eth.hex())).decode('utf8')
        cls.reId_create_receiver_code_account = accountWithSeed(cls.acc.public_key(), cls.reId_create_receiver_seed, PublicKey(evm_loader_id))

        cls.collateral_pool_index = 2
        cls.collateral_pool_address = create_collateral_pool_address(client, cls.acc, cls.collateral_pool_index, cls.loader.loader_id)
        cls.collateral_pool_index_buf = cls.collateral_pool_index.to_bytes(4, 'little')


    def sol_instr_keccak(self, keccak_instruction):
        return TransactionInstruction(program_id=keccakprog, data=keccak_instruction, keys=[
            AccountMeta(pubkey=PublicKey(keccakprog), is_signer=False, is_writable=False), ])

    def sol_instr_11_partial_call_from_account(self, holder_account, storage_account, step_count, contract, code):
        return TransactionInstruction(
            program_id=self.loader.loader_id,
            data=bytearray.fromhex("0B") + self.collateral_pool_index_buf + step_count.to_bytes(8, byteorder='little'),
            keys=[
                AccountMeta(pubkey=holder_account, is_signer=False, is_writable=False),
                AccountMeta(pubkey=storage_account, is_signer=False, is_writable=True),

                # Operator address:
                AccountMeta(pubkey=self.acc.public_key(), is_signer=True, is_writable=True),
                # Collateral pool address:
                AccountMeta(pubkey=self.collateral_pool_address, is_signer=False, is_writable=True),
                # Operator ETH address (stub for now):
                AccountMeta(pubkey=PublicKey("SysvarC1ock11111111111111111111111111111111"), is_signer=False, is_writable=True),
                # User ETH address (stub for now):
                AccountMeta(pubkey=PublicKey("SysvarC1ock11111111111111111111111111111111"), is_signer=False, is_writable=True),
                # System program account:
                AccountMeta(pubkey=PublicKey(system), is_signer=False, is_writable=False),

                AccountMeta(pubkey=contract, is_signer=False, is_writable=True),
                AccountMeta(pubkey=get_associated_token_address(PublicKey(contract), ETH_TOKEN_MINT_ID), is_signer=False, is_writable=True),
                AccountMeta(pubkey=code, is_signer=False, is_writable=True),
                AccountMeta(pubkey=self.caller, is_signer=False, is_writable=True),
                AccountMeta(pubkey=get_associated_token_address(PublicKey(self.caller), ETH_TOKEN_MINT_ID), is_signer=False, is_writable=True),
<<<<<<< HEAD
=======
                AccountMeta(pubkey=PublicKey(sysinstruct), is_signer=False, is_writable=False),
>>>>>>> fccebb5b
                AccountMeta(pubkey=self.reId_caller, is_signer=False, is_writable=True),
                AccountMeta(pubkey=get_associated_token_address(PublicKey(self.reId_caller), ETH_TOKEN_MINT_ID), is_signer=False, is_writable=True),
                AccountMeta(pubkey=self.reId_caller_code, is_signer=False, is_writable=True),
                AccountMeta(pubkey=self.reId_reciever, is_signer=False, is_writable=True),
                AccountMeta(pubkey=get_associated_token_address(PublicKey(self.reId_reciever), ETH_TOKEN_MINT_ID), is_signer=False, is_writable=True),
                AccountMeta(pubkey=self.reId_reciever_code, is_signer=False, is_writable=True),
                AccountMeta(pubkey=self.reId_recover, is_signer=False, is_writable=True),
                AccountMeta(pubkey=get_associated_token_address(PublicKey(self.reId_recover), ETH_TOKEN_MINT_ID), is_signer=False, is_writable=True),
                AccountMeta(pubkey=self.reId_recover_code, is_signer=False, is_writable=True),
                AccountMeta(pubkey=self.reId_create_receiver, is_signer=False, is_writable=True),
                AccountMeta(pubkey=get_associated_token_address(PublicKey(self.reId_create_receiver), ETH_TOKEN_MINT_ID), is_signer=False, is_writable=True),
                AccountMeta(pubkey=self.reId_create_receiver_code_account, is_signer=False, is_writable=True),
                AccountMeta(pubkey=self.reId_revert, is_signer=False, is_writable=True),
                AccountMeta(pubkey=get_associated_token_address(PublicKey(self.reId_revert), ETH_TOKEN_MINT_ID), is_signer=False, is_writable=True),
                AccountMeta(pubkey=self.reId_revert_code, is_signer=False, is_writable=True),

                AccountMeta(pubkey=self.loader.loader_id, is_signer=False, is_writable=False),
                AccountMeta(pubkey=PublicKey(sysvarclock), is_signer=False, is_writable=False),
            ])

    def sol_instr_09_partial_call(self, storage_account, step_count, evm_instruction, contract, code):
        return TransactionInstruction(
            program_id=self.loader.loader_id,
            data=bytearray.fromhex("09") + self.collateral_pool_index_buf + step_count.to_bytes(8, byteorder='little') + evm_instruction,
            keys=[
                AccountMeta(pubkey=storage_account, is_signer=False, is_writable=True),

                # System instructions account:
                AccountMeta(pubkey=PublicKey(sysinstruct), is_signer=False, is_writable=False),
                # Operator address:
                AccountMeta(pubkey=self.acc.public_key(), is_signer=True, is_writable=True),
                # Collateral pool address:
                AccountMeta(pubkey=self.collateral_pool_address, is_signer=False, is_writable=True),
                # Operator ETH address (stub for now):
                AccountMeta(pubkey=PublicKey("SysvarC1ock11111111111111111111111111111111"), is_signer=False, is_writable=True),
                # User ETH address (stub for now):
                AccountMeta(pubkey=PublicKey("SysvarC1ock11111111111111111111111111111111"), is_signer=False, is_writable=True),
                # System program account:
                AccountMeta(pubkey=PublicKey(system), is_signer=False, is_writable=False),

                AccountMeta(pubkey=contract, is_signer=False, is_writable=True),
                AccountMeta(pubkey=get_associated_token_address(PublicKey(contract), ETH_TOKEN_MINT_ID), is_signer=False, is_writable=True),
                AccountMeta(pubkey=code, is_signer=False, is_writable=True),
                AccountMeta(pubkey=self.caller, is_signer=False, is_writable=True),
                AccountMeta(pubkey=get_associated_token_address(PublicKey(self.caller), ETH_TOKEN_MINT_ID), is_signer=False, is_writable=True),
<<<<<<< HEAD
=======
                AccountMeta(pubkey=PublicKey(sysinstruct), is_signer=False, is_writable=False),
>>>>>>> fccebb5b
                AccountMeta(pubkey=self.reId_caller, is_signer=False, is_writable=True),
                AccountMeta(pubkey=get_associated_token_address(PublicKey(self.reId_caller), ETH_TOKEN_MINT_ID), is_signer=False, is_writable=True),
                AccountMeta(pubkey=self.reId_caller_code, is_signer=False, is_writable=True),
                AccountMeta(pubkey=self.reId_reciever, is_signer=False, is_writable=True),
                AccountMeta(pubkey=get_associated_token_address(PublicKey(self.reId_reciever), ETH_TOKEN_MINT_ID), is_signer=False, is_writable=True),
                AccountMeta(pubkey=self.reId_reciever_code, is_signer=False, is_writable=True),
                AccountMeta(pubkey=self.reId_recover, is_signer=False, is_writable=True),
                AccountMeta(pubkey=get_associated_token_address(PublicKey(self.reId_recover), ETH_TOKEN_MINT_ID), is_signer=False, is_writable=True),
                AccountMeta(pubkey=self.reId_recover_code, is_signer=False, is_writable=True),
                AccountMeta(pubkey=self.reId_create_receiver, is_signer=False, is_writable=True),
                AccountMeta(pubkey=get_associated_token_address(PublicKey(self.reId_create_receiver), ETH_TOKEN_MINT_ID), is_signer=False, is_writable=True),
                AccountMeta(pubkey=self.reId_create_receiver_code_account, is_signer=False, is_writable=True),
                AccountMeta(pubkey=self.reId_revert, is_signer=False, is_writable=True),
                AccountMeta(pubkey=get_associated_token_address(PublicKey(self.reId_revert), ETH_TOKEN_MINT_ID), is_signer=False, is_writable=True),
                AccountMeta(pubkey=self.reId_revert_code, is_signer=False, is_writable=True),

                AccountMeta(pubkey=self.loader.loader_id, is_signer=False, is_writable=False),
                AccountMeta(pubkey=PublicKey(sysvarclock), is_signer=False, is_writable=False),
            ])

    def sol_instr_10_continue(self, storage_account, step_count, contract, code):
        return TransactionInstruction(
            program_id=self.loader.loader_id,
            data=bytearray.fromhex("0A") + step_count.to_bytes(8, byteorder='little'),
            keys=[
                AccountMeta(pubkey=storage_account, is_signer=False, is_writable=True),

                # Operator address:
                AccountMeta(pubkey=self.acc.public_key(), is_signer=True, is_writable=True),
                # Operator ETH address (stub for now):
                AccountMeta(pubkey=PublicKey("SysvarC1ock11111111111111111111111111111111"), is_signer=False, is_writable=True),
                # User ETH address (stub for now):
                AccountMeta(pubkey=PublicKey("SysvarC1ock11111111111111111111111111111111"), is_signer=False, is_writable=True),
                # System program account:
                AccountMeta(pubkey=PublicKey(system), is_signer=False, is_writable=False),

                AccountMeta(pubkey=contract, is_signer=False, is_writable=True),
                AccountMeta(pubkey=get_associated_token_address(PublicKey(contract), ETH_TOKEN_MINT_ID), is_signer=False, is_writable=True),
                AccountMeta(pubkey=code, is_signer=False, is_writable=True),
                AccountMeta(pubkey=self.caller, is_signer=False, is_writable=True),
                AccountMeta(pubkey=get_associated_token_address(PublicKey(self.caller), ETH_TOKEN_MINT_ID), is_signer=False, is_writable=True),
<<<<<<< HEAD
=======
                AccountMeta(pubkey=PublicKey(sysinstruct), is_signer=False, is_writable=False),
>>>>>>> fccebb5b
                AccountMeta(pubkey=self.reId_caller, is_signer=False, is_writable=True),
                AccountMeta(pubkey=get_associated_token_address(PublicKey(self.reId_caller), ETH_TOKEN_MINT_ID), is_signer=False, is_writable=True),
                AccountMeta(pubkey=self.reId_caller_code, is_signer=False, is_writable=True),
                AccountMeta(pubkey=self.reId_reciever, is_signer=False, is_writable=True),
                AccountMeta(pubkey=get_associated_token_address(PublicKey(self.reId_reciever), ETH_TOKEN_MINT_ID), is_signer=False, is_writable=True),
                AccountMeta(pubkey=self.reId_reciever_code, is_signer=False, is_writable=True),
                AccountMeta(pubkey=self.reId_recover, is_signer=False, is_writable=True),
                AccountMeta(pubkey=get_associated_token_address(PublicKey(self.reId_recover), ETH_TOKEN_MINT_ID), is_signer=False, is_writable=True),
                AccountMeta(pubkey=self.reId_recover_code, is_signer=False, is_writable=True),
                AccountMeta(pubkey=self.reId_create_receiver, is_signer=False, is_writable=True),
                AccountMeta(pubkey=get_associated_token_address(PublicKey(self.reId_create_receiver), ETH_TOKEN_MINT_ID), is_signer=False, is_writable=True),
                AccountMeta(pubkey=self.reId_create_receiver_code_account, is_signer=False, is_writable=True),
                AccountMeta(pubkey=self.reId_revert, is_signer=False, is_writable=True),
                AccountMeta(pubkey=get_associated_token_address(PublicKey(self.reId_revert), ETH_TOKEN_MINT_ID), is_signer=False, is_writable=True),
                AccountMeta(pubkey=self.reId_revert_code, is_signer=False, is_writable=True),

                AccountMeta(pubkey=self.loader.loader_id, is_signer=False, is_writable=False),
                AccountMeta(pubkey=PublicKey(sysvarclock), is_signer=False, is_writable=False),
            ])

    def create_account_with_seed(self, seed):
        storage = accountWithSeed(self.acc.public_key(), seed, PublicKey(evm_loader_id))

        if getBalance(storage) == 0:
            trx = Transaction()
            trx.add(createAccountWithSeed(self.acc.public_key(), self.acc.public_key(), seed, 10**9, 128*1024, PublicKey(evm_loader_id)))
            http_client.send_transaction(trx, self.acc, opts=TxOpts(skip_confirmation=False))

        return storage

    def write_transaction_to_holder_account(self, holder, signature, message):
        message = signature + len(message).to_bytes(8, byteorder="little") + message

        offset = 0
        receipts = []
        rest = message
        while len(rest):
            (part, rest) = (rest[:1000], rest[1000:])
            trx = Transaction()
            trx.add(TransactionInstruction(program_id=evm_loader_id,
                data=(bytes.fromhex("00000000") + offset.to_bytes(4, byteorder="little") + len(part).to_bytes(8, byteorder="little") + part),
                keys=[
                    AccountMeta(pubkey=holder, is_signer=False, is_writable=True),
                    AccountMeta(pubkey=self.acc.public_key(), is_signer=True, is_writable=False),
                ]))
            receipts.append(http_client.send_transaction(trx, self.acc, opts=TxOpts(skip_confirmation=True, preflight_commitment="confirmed"))["result"])
            offset += len(part)

        for rcpt in receipts:
            confirm_transaction(http_client, rcpt)

    def call_partial_signed(self, input, contract, code):
        tx = {'to': solana2ether(contract), 'value': 0, 'gas': 9999999, 'gasPrice': 1,
            'nonce': getTransactionCount(http_client, self.caller), 'data': input, 'chainId': 111}

        (from_addr, sign, msg) = make_instruction_data_from_tx(tx, self.acc.secret_key())
        assert (from_addr == self.caller_ether)
        instruction = from_addr + sign + msg

        storage = self.create_account_with_seed(sign[:8].hex())

        trx = Transaction()
        trx.add(self.sol_instr_keccak(make_keccak_instruction_data(1, len(msg), 13)))
        trx.add(self.sol_instr_09_partial_call(storage, 0, instruction, contract, code))
<<<<<<< HEAD
        send_transaction(http_client, trx, self.acc)
=======
        send_transaction(client, trx, self.acc)
>>>>>>> fccebb5b

        while (True):
            print("Continue")
            trx = Transaction()
            trx.add(self.sol_instr_10_continue(storage, 400, contract, code))
            result = send_transaction(http_client, trx, self.acc)["result"]

            if (result['meta']['innerInstructions'] and result['meta']['innerInstructions'][0]['instructions']):
                data = b58decode(result['meta']['innerInstructions'][0]['instructions'][-1]['data'])
                if (data[0] == 6):
                    return result

    def call_with_holder_account(self, input, contract, code):
        tx = {'to': solana2ether(contract), 'value': 0, 'gas': 9999999, 'gasPrice': 1,
            'nonce': getTransactionCount(http_client, self.caller), 'data': input, 'chainId': 111}

        (from_addr, sign, msg) = make_instruction_data_from_tx(tx, self.acc.secret_key())
        assert (from_addr == self.caller_ether)

        holder = self.create_account_with_seed("1236")
        storage = self.create_account_with_seed(sign[:8].hex())

        self.write_transaction_to_holder_account(holder, sign, msg)

        trx = Transaction()
        trx.add(self.sol_instr_11_partial_call_from_account(holder, storage, 0, contract, code))
        send_transaction(http_client, trx, self.acc)

        while (True):
            print("Continue")
            trx = Transaction()
            trx.add(self.sol_instr_10_continue(storage, 400, contract, code))
            result = send_transaction(http_client, trx, self.acc)["result"]
            
            if (result['meta']['innerInstructions'] and result['meta']['innerInstructions'][0]['instructions']):
                data = b58decode(result['meta']['innerInstructions'][0]['instructions'][-1]['data'])
                if (data[0] == 6):
                    return result

    def call_with_holder_account(self, input, contract, code):
        tx = {'to': solana2ether(contract), 'value': 0, 'gas': 9999999, 'gasPrice': 1,
            'nonce': getTransactionCount(http_client, self.caller), 'data': input, 'chainId': 111}

        (from_addr, sign, msg) = make_instruction_data_from_tx(tx, self.acc.secret_key())
        assert (from_addr == self.caller_ether)

        holder = self.create_account_with_seed("1236")
        storage = self.create_account_with_seed(sign[:8].hex())

        self.write_transaction_to_holder_account(holder, sign, msg)

        trx = Transaction()
        trx.add(self.sol_instr_11_partial_call_from_account(holder, storage, 0, contract, code))
        send_transaction(http_client, trx, self.acc)

        while (True):
            print("Continue")
            trx = Transaction()
            trx.add(self.sol_instr_10_continue(storage, 400, contract, code))
            result = send_transaction(http_client, trx, self.acc)["result"]
            
            if (result['meta']['innerInstructions'] and result['meta']['innerInstructions'][0]['instructions']):
                data = b58decode(result['meta']['innerInstructions'][0]['instructions'][-1]['data'])
                if (data[0] == 6):
                    return result


    def test_callFoo(self):
        func_name = abi.function_signature_to_4byte_selector('callFoo(address)')
        data = (func_name + bytes.fromhex("%024x" % 0x0 + self.reId_reciever_eth.hex()))
        result = self.call_partial_signed(input=data, contract=self.reId_caller, code=self.reId_caller_code)
        self.assertEqual(result['meta']['err'], None)
        self.assertEqual(len(result['meta']['innerInstructions']), 1)
        self.assertEqual(len(result['meta']['innerInstructions'][0]['instructions']), 3) # TODO: why not 2?
        self.assertEqual(result['meta']['innerInstructions'][0]['index'], 0)

        #  emit Foo(msg.sender, msg.value, _message);
        data = b58decode(result['meta']['innerInstructions'][0]['instructions'][0]['data'])
        self.assertEqual(data[:1], b'\x07') # 7 means OnEvent
        self.assertEqual(data[1:21], self.reId_reciever_eth)
        count_topics = int().from_bytes(data[21:29], 'little')
        self.assertEqual(count_topics, 1)
        self.assertEqual(data[29:61], abi.event_signature_to_log_topic('Foo(address,uint256,string)'))
        self.assertEqual(data[61:93], bytes.fromhex("%024x" %0x0 + self.reId_caller_eth.hex()))
        self.assertEqual(data[93:125], bytes.fromhex("%064x" %0x0))
        self.assertEqual(data[125:157], bytes.fromhex("%062x" %0x0 + "60"))
        self.assertEqual(data[157:189], bytes.fromhex("%062x" %0x0 + "08"))
        s = "call foo".encode("utf-8")
        self.assertEqual(data[189:221], bytes.fromhex('{:0<64}'.format(s.hex())))

        # emit Result(success, data);
        data = b58decode(result['meta']['innerInstructions'][0]['instructions'][1]['data'])
        self.assertEqual(data[:1], b'\x07') # 7 means OnEvent
        self.assertEqual(data[1:21], self.reId_caller_eth)
        count_topics = int().from_bytes(data[21:29], 'little')
        self.assertEqual(count_topics, 1)
        self.assertEqual(data[29:61], abi.event_signature_to_log_topic('Result(bool,bytes)'))
        self.assertEqual(data[61:93], bytes.fromhex("%062x" %0x0 + "01"))
        self.assertEqual(data[93:125], bytes.fromhex("%062x" %0x0 + "40"))
        self.assertEqual(data[125:157], bytes.fromhex("%062x" %0x0 + "20"))
        self.assertEqual(data[157:189], bytes.fromhex("%062x" %0x0 + hex(124)[2:]))

    def test_ecrecover(self):
        tx = {'to': solana2ether(self.reId_caller), 'value': 0, 'gas': 9999999, 'gasPrice': 1,
              'nonce': getTransactionCount(client, self.caller), 'data': bytes().fromhex("001122"), 'chainId': 111}

        signed_tx = w3.eth.account.sign_transaction(tx, self.acc.secret_key())
        _trx = Trx.fromString(signed_tx.rawTransaction)
        sig = keys.Signature(vrs=[1 if _trx.v%2==0 else 0, _trx.r, _trx.s])

        func_name = abi.function_signature_to_4byte_selector('callRecover(address,address,bytes32,bytes)')
        data = (func_name +
                bytes.fromhex("%024x" % 0x0 + self.reId_reciever_eth.hex()) +
                bytes.fromhex("%024x" % 0x0 + self.reId_recover_eth.hex()) +
                _trx.hash() +
                bytes.fromhex("%062x" % 0x0 + "80") +
                bytes.fromhex("%062x" % 0x0 + "41") +
                sig.to_bytes()
                )
        # result = self.call_signed(input=data, contract=self.reId_caller)
        result = self.call_with_holder_account(input=data, contract=self.reId_caller, code=self.reId_caller_code)
        self.assertEqual(result['meta']['err'], None)
        self.assertEqual(len(result['meta']['innerInstructions']), 1)
        self.assertEqual(len(result['meta']['innerInstructions'][0]['instructions']), 4) # TODO: why not 3?
        self.assertEqual(result['meta']['innerInstructions'][0]['index'], 0)

        #  emit Recovered(address);
        data = b58decode(result['meta']['innerInstructions'][0]['instructions'][0]['data'])
        self.assertEqual(data[:1], b'\x07') # 7 means OnEvent
        self.assertEqual(data[1:21], self.reId_recover_eth)
        count_topics = int().from_bytes(data[21:29], 'little')
        self.assertEqual(count_topics, 1)
        self.assertEqual(data[29:61], abi.event_signature_to_log_topic('Recovered(address)'))
        self.assertEqual(data[61:93], bytes.fromhex("%024x" %0x0 + self.caller_ether.hex()))

        # emit Response_recovery_signer(success, data));
        data = b58decode(result['meta']['innerInstructions'][0]['instructions'][1]['data'])
        self.assertEqual(data[:1], b'\x07') # 7 means OnEvent
        self.assertEqual(data[1:21], self.reId_reciever_eth)
        count_topics = int().from_bytes(data[21:29], 'little')
        self.assertEqual(count_topics, 1)
        self.assertEqual(data[29:61], abi.event_signature_to_log_topic('Response_recovery_signer(bool,bytes)'))
        self.assertEqual(data[61:93], bytes.fromhex("%062x" %0x0 + "01"))
        self.assertEqual(data[93:125], bytes.fromhex("%062x" %0x0 + "40"))
        self.assertEqual(data[125:157], bytes.fromhex("%062x" %0x0 + "20"))
        self.assertEqual(data[157:189], bytes.fromhex("%024x" %0x0 + self.caller_ether.hex()))

        #  emit Result(success, data);
        data = b58decode(result['meta']['innerInstructions'][0]['instructions'][2]['data'])
        self.assertEqual(data[:1], b'\x07') # 7 means OnEvent
        self.assertEqual(data[1:21], self.reId_caller_eth)
        count_topics = int().from_bytes(data[21:29], 'little')
        self.assertEqual(count_topics, 1)
        self.assertEqual(data[29:61], abi.event_signature_to_log_topic('Result(bool,bytes)'))
        self.assertEqual(data[61:93], bytes.fromhex("%062x" %0x0 + "01"))
        self.assertEqual(data[93:125], bytes.fromhex("%062x" %0x0 + "40"))
        self.assertEqual(data[125:157], bytes.fromhex("%062x" %0x0 + "20"))
        self.assertEqual(data[157:189], bytes.fromhex("%062x" %0x0 + "01"))

    def test_create2_opcode(self):
        if http_client.get_balance(self.reId_create_receiver_code_account, commitment='recent')['result']['value'] == 0:
            trx = Transaction()
            trx.add(
                createAccountWithSeed(self.acc.public_key(),
                                      self.acc.public_key(),
                                      self.reId_create_receiver_seed,
                                      10 ** 9,
                                      4096 + 4 * 1024,
                                      PublicKey(evm_loader_id)))
            res = http_client.send_transaction(trx, self.acc, opts=TxOpts(skip_confirmation=False, preflight_commitment="root"))["result"]

        if http_client.get_balance(self.reId_create_receiver, commitment='recent')['result']['value'] == 0:
            trx = Transaction()
            trx.add(
                self.loader.createEtherAccountTrx(self.reId_create_receiver_eth, self.reId_create_receiver_code_account)[0]
            )
            res = http_client.send_transaction(trx, self.acc, opts=TxOpts(skip_confirmation=False, preflight_commitment="root"))["result"]

        func_name = abi.function_signature_to_4byte_selector('creator()')
        result = self.call_partial_signed(input=func_name, contract=self.reId_create_caller, code=self.reId_create_caller_code)

        self.assertEqual(result['meta']['err'], None)
        self.assertEqual(len(result['meta']['innerInstructions']), 1)
        self.assertEqual(len(result['meta']['innerInstructions'][0]['instructions']), 3) # TODO: why not 2?
        self.assertEqual(result['meta']['innerInstructions'][0]['index'], 0)

        # emit Foo(caller, amount, message)
        data = b58decode(result['meta']['innerInstructions'][0]['instructions'][0]['data'])
        self.assertEqual(data[:1], b'\x07') # 7 means OnEvent
        self.assertEqual(data[1:21], self.reId_create_receiver_eth)
        count_topics = int().from_bytes(data[21:29], 'little')
        self.assertEqual(count_topics, 1)
        self.assertEqual(data[29:61], abi.event_signature_to_log_topic('Foo(address,uint256,string)'))
        self.assertEqual(data[61:93], bytes.fromhex("%024x" %0x0 + self.reId_create_caller_eth.hex()))
        self.assertEqual(data[93:125], bytes.fromhex("%064x" %0x0))
        self.assertEqual(data[125:157], bytes.fromhex("%062x" %0x0 + "60"))
        self.assertEqual(data[157:189], bytes.fromhex("%062x" %0x0 + "08"))
        s = "call foo".encode("utf-8")
        self.assertEqual(data[189:221], bytes.fromhex('{:0<64}'.format(s.hex())))

        # emit Result_foo(result)
        data = b58decode(result['meta']['innerInstructions'][0]['instructions'][1]['data'])
        self.assertEqual(data[:1], b'\x07') # 7 means OnEvent
        self.assertEqual(data[1:21], self.reId_create_caller_eth)
        count_topics = int().from_bytes(data[21:29], 'little')
        self.assertEqual(count_topics, 1)
        self.assertEqual(data[29:61], abi.event_signature_to_log_topic('Result_foo(uint256)'))
        self.assertEqual(data[61:93], bytes.fromhex("%062x" %0x0 + hex(124)[2:]))

    def test_nested_revert(self):
        func_name = abi.function_signature_to_4byte_selector('callFoo(address)')
        data = (func_name + bytes.fromhex("%024x" % 0x0 + self.reId_revert_eth.hex()))
        result = self.call_partial_signed(input=data, contract=self.reId_caller, code=self.reId_caller_code)

        self.assertEqual(result['meta']['err'], None)
        self.assertEqual(len(result['meta']['innerInstructions']), 1)
        self.assertEqual(len(result['meta']['innerInstructions'][0]['instructions']), 2)  # TODO: why not 1?
        self.assertEqual(result['meta']['innerInstructions'][0]['index'], 0)

        #  emit Result(success, data);
        data = b58decode(result['meta']['innerInstructions'][0]['instructions'][0]['data'])
        self.assertEqual(data[:1], b'\x07') # 7 means OnEvent
        self.assertEqual(data[1:21], self.reId_caller_eth)
        count_topics = int().from_bytes(data[21:29], 'little')
        self.assertEqual(count_topics, 1)
        self.assertEqual(data[29:61], abi.event_signature_to_log_topic('Result(bool,bytes)'))
        self.assertEqual(data[61:93], bytes.fromhex("%062x" %0x0 + "00")) # result false
        self.assertEqual(data[93:125], bytes.fromhex("%062x" %0x0 + "40"))
        self.assertEqual(data[125:157], bytes.fromhex("%062x" %0x0 + "00"))

if __name__ == '__main__':
    unittest.main()<|MERGE_RESOLUTION|>--- conflicted
+++ resolved
@@ -104,10 +104,6 @@
                 AccountMeta(pubkey=code, is_signer=False, is_writable=True),
                 AccountMeta(pubkey=self.caller, is_signer=False, is_writable=True),
                 AccountMeta(pubkey=get_associated_token_address(PublicKey(self.caller), ETH_TOKEN_MINT_ID), is_signer=False, is_writable=True),
-<<<<<<< HEAD
-=======
-                AccountMeta(pubkey=PublicKey(sysinstruct), is_signer=False, is_writable=False),
->>>>>>> fccebb5b
                 AccountMeta(pubkey=self.reId_caller, is_signer=False, is_writable=True),
                 AccountMeta(pubkey=get_associated_token_address(PublicKey(self.reId_caller), ETH_TOKEN_MINT_ID), is_signer=False, is_writable=True),
                 AccountMeta(pubkey=self.reId_caller_code, is_signer=False, is_writable=True),
@@ -153,10 +149,6 @@
                 AccountMeta(pubkey=code, is_signer=False, is_writable=True),
                 AccountMeta(pubkey=self.caller, is_signer=False, is_writable=True),
                 AccountMeta(pubkey=get_associated_token_address(PublicKey(self.caller), ETH_TOKEN_MINT_ID), is_signer=False, is_writable=True),
-<<<<<<< HEAD
-=======
-                AccountMeta(pubkey=PublicKey(sysinstruct), is_signer=False, is_writable=False),
->>>>>>> fccebb5b
                 AccountMeta(pubkey=self.reId_caller, is_signer=False, is_writable=True),
                 AccountMeta(pubkey=get_associated_token_address(PublicKey(self.reId_caller), ETH_TOKEN_MINT_ID), is_signer=False, is_writable=True),
                 AccountMeta(pubkey=self.reId_caller_code, is_signer=False, is_writable=True),
@@ -198,10 +190,6 @@
                 AccountMeta(pubkey=code, is_signer=False, is_writable=True),
                 AccountMeta(pubkey=self.caller, is_signer=False, is_writable=True),
                 AccountMeta(pubkey=get_associated_token_address(PublicKey(self.caller), ETH_TOKEN_MINT_ID), is_signer=False, is_writable=True),
-<<<<<<< HEAD
-=======
-                AccountMeta(pubkey=PublicKey(sysinstruct), is_signer=False, is_writable=False),
->>>>>>> fccebb5b
                 AccountMeta(pubkey=self.reId_caller, is_signer=False, is_writable=True),
                 AccountMeta(pubkey=get_associated_token_address(PublicKey(self.reId_caller), ETH_TOKEN_MINT_ID), is_signer=False, is_writable=True),
                 AccountMeta(pubkey=self.reId_caller_code, is_signer=False, is_writable=True),
@@ -266,16 +254,11 @@
         trx = Transaction()
         trx.add(self.sol_instr_keccak(make_keccak_instruction_data(1, len(msg), 13)))
         trx.add(self.sol_instr_09_partial_call(storage, 0, instruction, contract, code))
-<<<<<<< HEAD
         send_transaction(http_client, trx, self.acc)
-=======
-        send_transaction(client, trx, self.acc)
->>>>>>> fccebb5b
 
         while (True):
             print("Continue")
-            trx = Transaction()
-            trx.add(self.sol_instr_10_continue(storage, 400, contract, code))
+            trx = Transaction().add(self.sol_instr_10_continue(storage, 400, contract, code))
             result = send_transaction(http_client, trx, self.acc)["result"]
 
             if (result['meta']['innerInstructions'] and result['meta']['innerInstructions'][0]['instructions']):
@@ -309,34 +292,6 @@
                 data = b58decode(result['meta']['innerInstructions'][0]['instructions'][-1]['data'])
                 if (data[0] == 6):
                     return result
-
-    def call_with_holder_account(self, input, contract, code):
-        tx = {'to': solana2ether(contract), 'value': 0, 'gas': 9999999, 'gasPrice': 1,
-            'nonce': getTransactionCount(http_client, self.caller), 'data': input, 'chainId': 111}
-
-        (from_addr, sign, msg) = make_instruction_data_from_tx(tx, self.acc.secret_key())
-        assert (from_addr == self.caller_ether)
-
-        holder = self.create_account_with_seed("1236")
-        storage = self.create_account_with_seed(sign[:8].hex())
-
-        self.write_transaction_to_holder_account(holder, sign, msg)
-
-        trx = Transaction()
-        trx.add(self.sol_instr_11_partial_call_from_account(holder, storage, 0, contract, code))
-        send_transaction(http_client, trx, self.acc)
-
-        while (True):
-            print("Continue")
-            trx = Transaction()
-            trx.add(self.sol_instr_10_continue(storage, 400, contract, code))
-            result = send_transaction(http_client, trx, self.acc)["result"]
-            
-            if (result['meta']['innerInstructions'] and result['meta']['innerInstructions'][0]['instructions']):
-                data = b58decode(result['meta']['innerInstructions'][0]['instructions'][-1]['data'])
-                if (data[0] == 6):
-                    return result
-
 
     def test_callFoo(self):
         func_name = abi.function_signature_to_4byte_selector('callFoo(address)')

//! `EvmInstruction` serialization/deserialization

use serde::{Serialize, Serializer};
use solana_program::{program_error::ProgramError, pubkey::Pubkey, instruction::Instruction};
use std::convert::{TryInto, TryFrom};
use evm::{H160, H256};
use evm::backend::Log;

fn serialize_h160<S>(value: &H160, s: S) -> Result<S::Ok, S::Error> where S: Serializer {
    value.as_fixed_bytes().serialize(s)
}

/// `EvmInstruction` serialized in instruction data
#[derive(Serialize, Debug, PartialEq, Eq, Clone)]
pub enum EvmInstruction<'a> {
    /// Write program data into an account
    ///
    /// # Account references
    ///   0. \[WRITE\] Account to write to
    ///   1. \[SIGNER\] Signer for Ether account
    Write {
        /// Offset at which to write the given bytes
        offset: u32,
        /// Data to write
        bytes: &'a [u8],
    },

    /// Finalize an account loaded with program data for execution
    ///
    /// The exact preparation steps is loader specific but on success the loader must set the executable
    /// bit of the account.
    ///
    /// # Account references
    ///   0. \[WRITE\] The account to prepare for execution
    ///   1. \[WRITE\] Contract code account (Code account)
    ///   2. \[WRITE\] Caller (Ether account)
    ///   3. \[SIGNER\] Signer for Ether account
    ///   4. \[\] Clock sysvar
    ///   5. \[\] Rent sysvar
    ///   ... other Ether accounts
    Finalize,

    ///
    /// Create Ethereum account (create program_address account and write data)
    /// # Account references
    ///   0. [WRITE, SIGNER] Funding account
    ///   1. \[WRITE\] New account (program_address(ether, nonce))
    ///   2. (for contract creation) \[WRITE\] Code account for new contract account
    CreateAccount {
        /// Number of lamports to transfer to the new account
        lamports: u64,

        /// Number of bytes of memory to allocate
        space: u64,

        /// Ethereum address of account
        #[serde(serialize_with="serialize_h160")]
        ether: H160,

        /// Nonce for create valid program_address from ethereum address
        nonce: u8,
    },

    /// Call Ethereum-contract action
    /// ### Account references
    ///   0. \[WRITE\] Contract account for execution (Ether account)
    ///   1. \[WRITE\] Contract code account (Code account)
    ///   2. \[WRITE\] Caller (Ether account)
    ///   3. \[SIGNER\] Signer for caller
    ///   4. \[\] Clock sysvar
    ///   ... other Ether accounts
    Call {
        /// Call data
        bytes: &'a [u8],
    },

    ///
    /// Create ethereum account with seed
    /// # Account references
    ///   0. [WRITE, SIGNER] Funding account
    ///   1. \[WRITE\] New account (create_with_seed(base, seed, owner)
    ///   2. \[\] Base (program_address(ether, nonce))
    CreateAccountWithSeed {
        /// Base public key
        base: Pubkey,

        /// String of ASCII chars, no longer than `Pubkey::MAX_SEED_LEN`
        seed: Vec<u8>,

        /// Number of lamports to transfer to the new account
        lamports: u64,

        /// Number of bytes of memory to allocate
        space: u64,

        /// Owner program account address
        owner: Pubkey,
    },

    /// Call Ethereum-contract action from raw transaction data
    /// #### Account references same as in Call
    CallFromRawEthereumTX {
        /// Seed index for a collateral pool account
        collateral_pool_index: u32,
        /// Ethereum transaction sender address
        from_addr: &'a [u8],
        /// Ethereum transaction sign
        sign: &'a [u8],
        /// Unsigned ethereum transaction
        unsigned_msg: &'a [u8],
    },

    /// Called action return
    OnReturn {
        /// Contract execution status 
        /// Success - 0x11, 0x12 or 0x13 otherwise Error
        status: u8,
        /// Returned data
        bytes: &'a [u8],
    },

    /// Called action event
    OnEvent {
        /// Address
        address: H160,
        /// Topics
        topics: Vec<H256>,
        /// Data
        data: &'a [u8],
    },

    /// Partial call Ethereum-contract action from raw transaction data
    /// ### Account references
    ///   0. \[WRITE\] storage account
    ///   1. ... Account references same as in Call
    PartialCallFromRawEthereumTX {
        /// Seed index for a collateral pool account
        collateral_pool_index: u32,
        /// Steps of ethereum contract to execute
        step_count: u64,
        /// Ethereum transaction sender address
        from_addr: &'a [u8],
        /// Ethereum transaction sign
        sign: &'a [u8],
        /// Unsigned ethereum transaction
        unsigned_msg: &'a [u8],
    },

    /// Partial call Ethereum-contract action from raw transaction data
    /// ### Account references same as in PartialCallFromRawEthereumTX
    Continue {
        /// Steps of ethereum contract to execute
        step_count: u64,
    },

    /// Partial call Ethereum-contract action from raw transaction data stored in holder account data
    ExecuteTrxFromAccountDataIterative {
        /// Seed index for a collateral pool account
        collateral_pool_index: u32,
        /// Steps of ethereum contract to execute
        step_count: u64,
    },

    /// Partial call Ethereum-contract action from raw transaction data
    /// ### Account references same as in PartialCallFromRawEthereumTX
    Cancel,
}


impl<'a> EvmInstruction<'a> {
    /// Unpack `EvmInstruction`
    /// ```
    /// let instruction = EvmInstruction::unpack(instruction_data)?;
    /// ```
    /// # Errors
    ///
    /// Will return `ProgramError::InvalidInstructionData` if can't parse `input`
    #[allow(clippy::too_many_lines)]
    pub fn unpack(input: &'a[u8]) -> Result<Self, ProgramError> {
        use ProgramError::InvalidInstructionData;

        let (&tag, rest) = input.split_first().ok_or(InvalidInstructionData)?;
        Ok(match tag {
            0 => {
                let (_, rest) = rest.split_at(3);
                let (offset, rest) = rest.split_at(4);
                let (length, rest) = rest.split_at(8);
                let offset = offset.try_into().ok().map(u32::from_le_bytes).ok_or(InvalidInstructionData)?;
                let length = length.try_into().ok().map(u64::from_le_bytes).ok_or(InvalidInstructionData)?;
                let length = usize::try_from(length).map_err(|_| InvalidInstructionData)?;
                let (bytes, _) = rest.split_at(length);
                EvmInstruction::Write {offset, bytes}
            },
            1 => {
                let (_, _rest) = rest.split_at(3);
                EvmInstruction::Finalize
            },
            2 => {
                let (_, rest) = rest.split_at(3);
                let (lamports, rest) = rest.split_at(8);
                let (space, rest) = rest.split_at(8);

                let lamports = lamports.try_into().ok().map(u64::from_le_bytes).ok_or(InvalidInstructionData)?;
                let space = space.try_into().ok().map(u64::from_le_bytes).ok_or(InvalidInstructionData)?;

                let (ether, rest) = rest.split_at(20);
                let ether = H160::from_slice(&*ether); //ether.try_into().map_err(|_| InvalidInstructionData)?;
                let (nonce, _rest) = rest.split_first().ok_or(InvalidInstructionData)?;
                EvmInstruction::CreateAccount {lamports, space, ether, nonce: *nonce}
            },
            3 => {
                EvmInstruction::Call {bytes: rest}
            },
            4 => {
                let (_, rest) = rest.split_at(3);
                let (base, rest) = rest.split_at(32);
                let (seed_len, rest) = rest.split_at(4);
                let (_, rest) = rest.split_at(4);  // padding
                let seed_len = seed_len.try_into().ok().map(u32::from_le_bytes).ok_or(InvalidInstructionData)?;
                let (seed, rest) = rest.split_at(seed_len as usize);

                let base = Pubkey::new(base);
                let (lamports, rest) = rest.split_at(8);
                let (space, rest) = rest.split_at(8);

                let (owner, _rest) = rest.split_at(32);
                let owner = Pubkey::new(owner);

                let seed = seed.into();
                let lamports = lamports.try_into().ok().map(u64::from_le_bytes).ok_or(InvalidInstructionData)?;
                let space = space.try_into().ok().map(u64::from_le_bytes).ok_or(InvalidInstructionData)?;

                EvmInstruction::CreateAccountWithSeed {base, seed, lamports, space, owner}
            },
            5 => {
                let (collateral_pool_index, rest) = rest.split_at(4);
<<<<<<< HEAD
                let (from_addr, rest) = rest.split_at(20);
                let (sign, unsigned_msg) = rest.split_at(65);
                let collateral_pool_index = collateral_pool_index.try_into().ok().map(u32::from_le_bytes).ok_or(InvalidInstructionData)?;
=======
                let collateral_pool_index = collateral_pool_index.try_into().ok().map(u32::from_le_bytes).ok_or(InvalidInstructionData)?;
                let (from_addr, rest) = rest.split_at(20);
                let (sign, unsigned_msg) = rest.split_at(65);
>>>>>>> eea1ed76
                EvmInstruction::CallFromRawEthereumTX {collateral_pool_index, from_addr, sign, unsigned_msg}
            },
            6 => {
                let (&status, bytes) = input.split_first().ok_or(InvalidInstructionData)?;
                EvmInstruction::OnReturn {status, bytes}
            },
            7 => {
                let (address, rest) = rest.split_at(20);
                let address = H160::from_slice(&*address); //address.try_into().map_err(|_| InvalidInstructionData)?;

                let (topics_cnt, mut rest) = rest.split_at(8);
                let topics_cnt = topics_cnt.try_into().ok().map(u64::from_le_bytes).ok_or(InvalidInstructionData)?;
                let mut topics = Vec::new();
                for _ in 1..=topics_cnt {
                    let (topic, rest2) = rest.split_at(32);
                    let topic = H256::from_slice(&*topic);
                    topics.push(topic);
                    rest = rest2;
                }
                EvmInstruction::OnEvent {address, topics, data: rest}
            },
            9 => {
                let (collateral_pool_index, rest) = rest.split_at(4);
                let collateral_pool_index = collateral_pool_index.try_into().ok().map(u32::from_le_bytes).ok_or(InvalidInstructionData)?;
                let (step_count, rest) = rest.split_at(8);
                let step_count = step_count.try_into().ok().map(u64::from_le_bytes).ok_or(InvalidInstructionData)?;
                let (from_addr, rest) = rest.split_at(20);
                let (sign, unsigned_msg) = rest.split_at(65);
                EvmInstruction::PartialCallFromRawEthereumTX {collateral_pool_index, step_count, from_addr, sign, unsigned_msg}
            },
            10 => {
                let (step_count, _rest) = rest.split_at(8);
                let step_count = step_count.try_into().ok().map(u64::from_le_bytes).ok_or(InvalidInstructionData)?;
                EvmInstruction::Continue {step_count}
            },
            11 => {
                let (collateral_pool_index, rest) = rest.split_at(4);
                let collateral_pool_index = collateral_pool_index.try_into().ok().map(u32::from_le_bytes).ok_or(InvalidInstructionData)?;
                let (step_count, _rest) = rest.split_at(8);
                let step_count = step_count.try_into().ok().map(u64::from_le_bytes).ok_or(InvalidInstructionData)?;
                EvmInstruction::ExecuteTrxFromAccountDataIterative {collateral_pool_index, step_count}
            },
            12 => {
                EvmInstruction::Cancel
            },
            _ => return Err(InvalidInstructionData),
        })
    }
}

/// Creates a `OnReturn` instruction.
#[must_use]
pub fn on_return(
    myself_program_id: &Pubkey,
    status: u8,
    used_gas: u64,
    result: &[u8]
) -> Instruction {
    use core::mem;

    let cap = 2 * mem::size_of::<u8>() + mem::size_of::<u64>() + result.len();
    let mut data = Vec::with_capacity(cap);
    data.push(6_u8);
    data.push(status);
    data.extend(&used_gas.to_le_bytes());
    data.extend(result);

    Instruction {
        program_id: *myself_program_id,
        accounts: Vec::new(),
        data,
    }
}

/// Creates a `OnEvent` instruction.
#[must_use]
pub fn on_event(
    myself_program_id: &Pubkey,
    log: Log
) -> Instruction {
    let mut data = Vec::new();
    data.insert(0, 7_u8);

    data.extend_from_slice(log.address.as_bytes());

    data.extend_from_slice(&log.topics.len().to_le_bytes());
    for topic in log.topics {
        data.extend_from_slice(topic.as_bytes());
    }

    data.extend(&log.data);

    Instruction {
        program_id: *myself_program_id,
        accounts: Vec::new(),
        data,
    }
}<|MERGE_RESOLUTION|>--- conflicted
+++ resolved
@@ -234,15 +234,9 @@
             },
             5 => {
                 let (collateral_pool_index, rest) = rest.split_at(4);
-<<<<<<< HEAD
-                let (from_addr, rest) = rest.split_at(20);
-                let (sign, unsigned_msg) = rest.split_at(65);
-                let collateral_pool_index = collateral_pool_index.try_into().ok().map(u32::from_le_bytes).ok_or(InvalidInstructionData)?;
-=======
                 let collateral_pool_index = collateral_pool_index.try_into().ok().map(u32::from_le_bytes).ok_or(InvalidInstructionData)?;
                 let (from_addr, rest) = rest.split_at(20);
                 let (sign, unsigned_msg) = rest.split_at(65);
->>>>>>> eea1ed76
                 EvmInstruction::CallFromRawEthereumTX {collateral_pool_index, from_addr, sign, unsigned_msg}
             },
             6 => {

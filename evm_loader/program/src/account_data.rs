//! Structures stored in account data
use arrayref::{array_ref, array_refs, array_mut_ref, mut_array_refs};
use evm::H160;
use solana_program::{
    program_error::ProgramError,
    pubkey::Pubkey,
};

/// Ethereum account data
#[derive(Debug,Clone)]
pub struct Account {
    /// Ethereum address
    pub ether: H160,
    /// Solana account nonce
    pub nonce: u8,
    /// Ethereum account nonce
    pub trx_count: u64,
    /// Address of solana account that stores code data (for contract accounts) of Pubkey([0_u8; 32]) if none
    pub code_account: Pubkey,
    /// Ethereum address
    pub blocked: Option<Pubkey>
}

/// Ethereum contract data account
#[derive(Debug,Clone)]
pub struct Contract {
    /// Solana account with ethereum account data associated with this code data
    pub owner: Pubkey,
    /// Contract code size
    pub code_size: u32,
}

/// Storage data account to store execution metainfo between steps for iterative execution
#[derive(Debug,Clone)]
pub struct Storage {
    /// Ethereum transaction caller address
    pub caller: H160,
    /// Ethereum transaction caller nonce
    pub nonce: u64,
    /// Stored accounts length
    pub accounts_len: usize,
    /// Stored executor data size
    pub executor_data_size: usize,
    /// Stored evm data size
    pub evm_data_size: usize
}

/// Structured data stored in account data
#[derive(Debug,Clone)]
pub enum AccountData {
    /// Ethereum account data
    Account(Account),
    /// Ethereum contract data account
    Contract(Contract),
    /// Storage data
    Storage(Storage),
    /// Empty account data
    Empty
}

impl AccountData {
    const EMPTY_TAG: u8 = 0;
    const ACCOUNT_TAG: u8 = 1;
    const CONTRACT_TAG: u8 = 2;
    const STORAGE_TAG: u8 = 3;

    /// Unpack `AccountData` from Solana's account data
    /// ```
    /// let caller_info_data = AccountData::unpack(&account_info.data.borrow())?;
    /// match caller_info_data {
    ///     AccountData::Account(acc) => ...,
    ///     AccountData::Contract(acc) => ...,
    ///     AccountData::Storage(acc) => ...,
    ///     Empty => ...,
    /// }
    /// ```
    /// # Errors
    ///
    /// Will return `ProgramError::InvalidAccountData` if `input` cannot be
    /// parsed to `AccountData`
    pub fn unpack(input: &[u8]) -> Result<Self, ProgramError> {
        let (&tag, rest) = input.split_first().ok_or(ProgramError::InvalidAccountData)?;
        Ok(match tag {
            Self::EMPTY_TAG => Self::Empty,
            Self::ACCOUNT_TAG => Self::Account( Account::unpack(rest) ),
            Self::CONTRACT_TAG => Self::Contract( Contract::unpack(rest) ),
            Self::STORAGE_TAG => Self::Storage( Storage::unpack(rest) ),

            _ => return Err(ProgramError::InvalidAccountData),
        })
    }


    /// Serialize `AccountData` into Solana's account data
    /// ```
    /// let contract_data = AccountData::Contract( Contract {owner: *account_info.key, code_size: 0_u32} );
    /// contract_data.pack(&mut program_code.data.borrow_mut())?;
    /// ```
    /// # Errors
    ///
    /// Will return:
    /// `ProgramError::AccountDataTooSmall` if `dst` size not enough to store serialized `AccountData`
    /// `ProgramError::InvalidAccountData` if in `dst` stored incompatible `AccountData` struct
    pub fn pack(&self, dst: &mut [u8]) -> Result<usize, ProgramError> {
        if dst.is_empty() { return Err(ProgramError::AccountDataTooSmall); }
        Ok(match self {
            Self::Empty => {
                if dst.len() < self.size() { return Err(ProgramError::AccountDataTooSmall); }
                dst[0] = Self::EMPTY_TAG;
                (Self::Empty).size()
            },
            Self::Account(acc) => {
                if dst[0] != Self::ACCOUNT_TAG && dst[0] != Self::EMPTY_TAG { return Err(ProgramError::InvalidAccountData); }
                if dst.len() < self.size() { return Err(ProgramError::AccountDataTooSmall); }
                dst[0] = Self::ACCOUNT_TAG;
                Account::pack(acc, &mut dst[1..])
            },
            Self::Contract(acc) => {
                if dst[0] != Self::CONTRACT_TAG && dst[0] != Self::EMPTY_TAG { return Err(ProgramError::InvalidAccountData); }
                if dst.len() < self.size() { return Err(ProgramError::AccountDataTooSmall); }
                dst[0] = Self::CONTRACT_TAG;
                Contract::pack(acc, &mut dst[1..])
            },
            Self::Storage(acc) => {
                if dst[0] != Self::STORAGE_TAG && dst[0] != Self::EMPTY_TAG { return Err(ProgramError::InvalidAccountData); }
                if dst.len() < self.size() { return Err(ProgramError::AccountDataTooSmall); }
                dst[0] = Self::STORAGE_TAG;
                Storage::pack(acc, &mut dst[1..])
            },
        })
    }

    /// Get `AccountData` struct size
    #[must_use]
    pub const fn size(&self) -> usize {
        match self {
            Self::Account(_acc) => Account::size() + 1,
            Self::Contract(_acc) => Contract::size() + 1,
            Self::Storage(_acc) => Storage::size() + 1,
<<<<<<< HEAD
            AccountData::Empty => 1,
=======
            Self::Empty => 1,
>>>>>>> 7823d6df
        }
    }

    /// Get `Account` struct  reference from `AccountData` if it is stored in
    /// # Errors
    ///
    /// Will return:
    /// `ProgramError::InvalidAccountData` if doesn't contain `Account` struct
    pub const fn get_account(&self) -> Result<&Account, ProgramError>  {
        match self {
            Self::Account(ref acc) => Ok(acc),
            _ => Err(ProgramError::InvalidAccountData),
        }
    }

    /// Get mutable `Account` struct reference from `AccountData` if it is stored in
    /// # Errors
    ///
    /// Will return:
    /// `ProgramError::InvalidAccountData` if doesn't contain `Account` struct
    pub fn get_mut_account(&mut self) -> Result<&mut Account, ProgramError>  {
        match self {
            Self::Account(ref mut acc) => Ok(acc),
            _ => Err(ProgramError::InvalidAccountData),
        }
    }

    /// Get `Contract` struct  reference from `AccountData` if it is stored in
    /// # Errors
    ///
    /// Will return:
    /// `ProgramError::InvalidAccountData` if doesn't contain `Contract` struct
    pub const fn get_contract(&self) -> Result<&Contract, ProgramError>  {
        match self {
            Self::Contract(ref acc) => Ok(acc),
            _ => Err(ProgramError::InvalidAccountData),
        }
    }

    /// Get mutable `Contract` struct reference from `AccountData` if it is stored in
    /// # Errors
    ///
    /// Will return:
    /// `ProgramError::InvalidAccountData` if doesn't contain `Contract` struct
    pub fn get_mut_contract(&mut self) -> Result<&mut Contract, ProgramError>  {
        match self {
            Self::Contract(ref mut acc) => Ok(acc),
            _ => Err(ProgramError::InvalidAccountData),
        }
    }

    /// Get `Storage` struct  reference from `AccountData` if it is stored in
    /// # Errors
    ///
    /// Will return:
    /// `ProgramError::InvalidAccountData` if doesn't contain `Storage` struct
    pub const fn get_storage(&self) -> Result<&Storage, ProgramError>  {
        match self {
            Self::Storage(ref acc) => Ok(acc),
            _ => Err(ProgramError::InvalidAccountData),
        }
    }

    /// Get mutable `Storage` struct reference from `AccountData` if it is stored in
    /// # Errors
    ///
    /// Will return:
    /// `ProgramError::InvalidAccountData` if doesn't contain `Storage` struct
    pub fn get_mut_storage(&mut self) -> Result<&mut Storage, ProgramError>  {
        match self {
            Self::Storage(ref mut acc) => Ok(acc),
            _ => Err(ProgramError::InvalidAccountData),
        }
    }
}

impl Account {
    /// Account struct serialized size
    pub const SIZE: usize = 20+1+8+32+1+32;

    /// Deserialize `Account` struct from input data
    #[must_use]
    pub fn unpack(input: &[u8]) -> Self {
        #[allow(clippy::use_self)]
        let data = array_ref![input, 0, Account::SIZE];
        let (ether, nonce, trx_count, code_account, is_blocked, blocked_by) = array_refs![data, 20, 1, 8, 32, 1, 32];

        Self {
            ether: H160::from_slice(&*ether),
            nonce: nonce[0],
            trx_count: u64::from_le_bytes(*trx_count),
            code_account: Pubkey::new_from_array(*code_account),
            blocked: if is_blocked[0] > 0 { Some(Pubkey::new_from_array(*blocked_by)) } else { None }
        }
    }

    /// Serialize `Account` struct into given destination
    pub fn pack(acc: &Self, dst: &mut [u8]) -> usize {
        #[allow(clippy::use_self)]
        let data = array_mut_ref![dst, 0, Account::SIZE];
        let (ether_dst, nonce_dst, trx_count_dst, code_account_dst, is_blocked_dst, blocked_by_dst) = 
                mut_array_refs![data, 20, 1, 8, 32, 1, 32];
        *ether_dst = acc.ether.to_fixed_bytes();
        nonce_dst[0] = acc.nonce;
        *trx_count_dst = acc.trx_count.to_le_bytes();
        code_account_dst.copy_from_slice(acc.code_account.as_ref());
        if let Some(blocked) = acc.blocked {
            is_blocked_dst[0] = 1;
            blocked_by_dst.copy_from_slice(blocked.as_ref());
        } else {
            is_blocked_dst[0] = 0;
        }

        Self::SIZE
    }

    /// Get `Account` struct size
    #[must_use]
    pub const fn size() -> usize {
        Self::SIZE
    }
}

impl Contract {
    /// Contract struct serialized size
    pub const SIZE: usize = 32+4;

    /// Deserialize `Contract` struct from input data
    #[must_use]
    pub fn unpack(input: &[u8]) -> Self {
        #[allow(clippy::use_self)]
        let data = array_ref![input, 0, Contract::SIZE];
        let (owner, code_size) = array_refs![data, 32, 4];

        Self {
            owner: Pubkey::new_from_array(*owner),
            code_size: u32::from_le_bytes(*code_size),
        }
    }

    /// Serialize `Contract` struct into given destination
    pub fn pack(acc: &Self, dst: &mut [u8]) -> usize {
        #[allow(clippy::use_self)]
        let data = array_mut_ref![dst, 0, Contract::SIZE];
        let (owner_dst, code_size_dst) = 
                mut_array_refs![data, 32, 4];
        owner_dst.copy_from_slice(acc.owner.as_ref());
        *code_size_dst = acc.code_size.to_le_bytes();
        Self::SIZE
    }

    /// Get `Contract` struct size
    #[must_use]
    pub const fn size() -> usize {
        Self::SIZE
    }
}

impl Storage {
    /// Storage struct serialized size
    const SIZE: usize = 20+8+8+8+8;

    /// Deserialize `Storage` struct from input data
    #[must_use]
    pub fn unpack(src: &[u8]) -> Self {
        #[allow(clippy::use_self)]
        let data = array_ref![src, 0, Storage::SIZE];
        let (caller, nonce, accounts_len, executor_data_size, evm_data_size) = array_refs![data, 20, 8, 8, 8, 8];
        
        Self {
            caller: H160::from(*caller),
            nonce: u64::from_le_bytes(*nonce),
            accounts_len: usize::from_le_bytes(*accounts_len),
            executor_data_size: usize::from_le_bytes(*executor_data_size),
            evm_data_size: usize::from_le_bytes(*evm_data_size),
        }
    }

    /// Serialize `Storage` struct into given destination
    pub fn pack(&self, dst: &mut [u8]) -> usize {
        #[allow(clippy::use_self)]
        let data = array_mut_ref![dst, 0, Storage::SIZE];
        let (caller, nonce, accounts_len, executor_data_size, evm_data_size) = mut_array_refs![data, 20, 8, 8, 8, 8];
        *caller = self.caller.to_fixed_bytes();
        *nonce = self.nonce.to_le_bytes();
        *accounts_len = self.accounts_len.to_le_bytes();
        *executor_data_size = self.executor_data_size.to_le_bytes();
        *evm_data_size = self.evm_data_size.to_le_bytes();

        Self::SIZE
    }

    /// Get `Storage` struct size
    #[must_use]
    pub const fn size() -> usize {
        Self::SIZE
    }
}<|MERGE_RESOLUTION|>--- conflicted
+++ resolved
@@ -137,11 +137,7 @@
             Self::Account(_acc) => Account::size() + 1,
             Self::Contract(_acc) => Contract::size() + 1,
             Self::Storage(_acc) => Storage::size() + 1,
-<<<<<<< HEAD
-            AccountData::Empty => 1,
-=======
             Self::Empty => 1,
->>>>>>> 7823d6df
         }
     }
 

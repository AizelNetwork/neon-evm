#![deny(missing_docs)]
//#![forbid(unsafe_code)]
#![deny(warnings)]
#![deny(clippy::all, clippy::pedantic, clippy::nursery)]
#![allow(clippy::module_name_repetitions)]

//! An ERC20-like Token program for the Solana blockchain
#[macro_use]
mod debug;
mod error;
pub mod entrypoint;
mod hamt;
pub mod solana_backend;
pub mod account_data;
pub mod account_storage;
pub mod solidity_account;
mod storage_account;
pub mod instruction;
mod transaction;
mod executor;
mod executor_state;
pub mod utils;

// Export current solana-sdk types for downstream users who may also be building with a different
// solana-sdk version
pub use solana_program;

<<<<<<< HEAD
// Convert the UI representation of a token amount (using the decimals field defined in its mint)
// to the raw amount
//pub fn ui_amount_to_amount(ui_amount: f64, decimals: u8) -> u64 {
//    (ui_amount * 10_usize.pow(decimals as u32) as f64) as u64
//}

// Convert a raw amount to its UI representation (using the decimals field defined in its mint)
//pub fn amount_to_ui_amount(amount: u64, decimals: u8) -> f64 {
//    amount as f64 / 10_usize.pow(decimals as u32) as f64
//}

//solana_sdk::declare_id!("EVM1111111111111111111111111111111111111111");

#[cfg(test)]
mod test {
    #[test]
    fn test_evm_integration() {
    }
}
=======
//solana_sdk::declare_id!("EVM1111111111111111111111111111111111111111");
>>>>>>> 6eb2c0c7
<|MERGE_RESOLUTION|>--- conflicted
+++ resolved
@@ -25,26 +25,4 @@
 // solana-sdk version
 pub use solana_program;
 
-<<<<<<< HEAD
-// Convert the UI representation of a token amount (using the decimals field defined in its mint)
-// to the raw amount
-//pub fn ui_amount_to_amount(ui_amount: f64, decimals: u8) -> u64 {
-//    (ui_amount * 10_usize.pow(decimals as u32) as f64) as u64
-//}
-
-// Convert a raw amount to its UI representation (using the decimals field defined in its mint)
-//pub fn amount_to_ui_amount(amount: u64, decimals: u8) -> f64 {
-//    amount as f64 / 10_usize.pow(decimals as u32) as f64
-//}
-
-//solana_sdk::declare_id!("EVM1111111111111111111111111111111111111111");
-
-#[cfg(test)]
-mod test {
-    #[test]
-    fn test_evm_integration() {
-    }
-}
-=======
-//solana_sdk::declare_id!("EVM1111111111111111111111111111111111111111");
->>>>>>> 6eb2c0c7
+//solana_sdk::declare_id!("EVM1111111111111111111111111111111111111111");
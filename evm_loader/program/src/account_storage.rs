--- conflicted
+++ resolved
@@ -222,13 +222,8 @@
     {
         for apply in values {
             match apply {
-<<<<<<< HEAD
-                Apply::Modify {address, basic, code, storage, reset_storage} => {
+                Apply::Modify {address, basic, code_and_valids, storage, reset_storage} => {
                     if SolanaBackend::<ProgramAccountStorage>::is_system_address(&address) {
-=======
-                Apply::Modify {address, basic, code_and_valids, storage, reset_storage} => {
-                    if (address == system_account) || (address == system_account_ecrecover) {
->>>>>>> b618d748
                         continue;
                     }
                     if let Some(pos) = self.find_account(&address) {

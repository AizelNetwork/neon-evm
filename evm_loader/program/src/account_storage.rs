//! `AccountStorage` for solana program realisation
use crate::{
    account_data::AccountData,
    solana_backend::{AccountStorage, SolanaBackend},
    solidity_account::SolidityAccount,
    utils::keccak256_h256,
    token::{get_token_account_balance, check_token_account, transfer_token},
};
use evm::backend::Apply;
use evm::{H160,  U256};
use solana_program::{
    account_info::{AccountInfo, next_account_info},
    pubkey::Pubkey,
    instruction::Instruction,
    program_error::ProgramError,
    sysvar::{clock, clock::Clock, Sysvar},
    program::invoke_signed,
    entrypoint::ProgramResult,
};
use std::{
    cell::RefCell,
};

/// Sender
pub enum Sender {
    /// Ethereum account address
    Ethereum (H160),
    /// Solana account ethereum address
    Solana (H160),
}

struct AccountMeta<'a> {
    account: &'a AccountInfo<'a>,
    #[allow(dead_code)]
    token: &'a AccountInfo<'a>,
    code: Option<&'a AccountInfo<'a>>
}

/// `AccountStorage` for solana program realization
pub struct ProgramAccountStorage<'a> {
    accounts: Vec<SolidityAccount<'a>>,
    aliases: RefCell<Vec<(H160, usize)>>,
    clock_account: &'a AccountInfo<'a>,
    account_metas: Vec<AccountMeta<'a>>,
    contract_id: H160,
    sender: Sender,
}


impl<'a> ProgramAccountStorage<'a> {
    /// `ProgramAccountStorage` constructor
    /// 
    /// `account_infos` expectations: 
    /// 
    /// 0. contract account info
    /// 1. contract code info
    /// 2. caller or caller account info(for ether account)
    /// 3. ... other accounts (with `clock_account` in any place)
    /// 
    /// # Errors
    ///
    /// Will return: 
    /// `ProgramError::InvalidArgument` if account in `account_infos` is wrong or in wrong place
    /// `ProgramError::InvalidAccountData` if account's data doesn't meet requirements
    /// `ProgramError::NotEnoughAccountKeys` if `account_infos` doesn't meet expectations
    #[allow(clippy::too_many_lines)]
    pub fn new(program_id: &Pubkey, account_infos: &'a [AccountInfo<'a>]) -> Result<Self, ProgramError> {
        debug_print!("account_storage::new");

        let account_info_iter = &mut account_infos.iter();

        let mut accounts = Vec::with_capacity(account_infos.len());
        let mut aliases = Vec::with_capacity(account_infos.len());
        let mut account_metas = Vec::with_capacity(account_infos.len());

        let mut clock_account = None;

        let mut push_account = |sol_account: SolidityAccount<'a>, account_info: &'a AccountInfo<'a>, token_info: &'a AccountInfo<'a>, code_info: Option<&'a AccountInfo<'a>>| {
            aliases.push((sol_account.get_ether(), accounts.len()));
            accounts.push(sol_account);
            account_metas.push(AccountMeta{account: account_info, token: token_info, code: code_info});
        };

        let construct_contract_account = |account_info: &'a AccountInfo<'a>, token_info: &'a AccountInfo<'a>, code_info: &'a AccountInfo<'a>,| -> Result<SolidityAccount<'a>, ProgramError>
        {
            if account_info.owner != program_id || code_info.owner != program_id {
                return Err!(ProgramError::InvalidArgument; "Invalid owner! account_info.owner={:?}, code_info.owner={:?}, program_id={:?}", account_info.owner, code_info.owner, program_id);
            }

            let account_data = AccountData::unpack(&account_info.data.borrow())?;
            let account = account_data.get_account()?;
    
            if *code_info.key != account.code_account {
                return Err!(ProgramError::InvalidAccountData; "code_info.key={:?}, account.code_account={:?}", *code_info.key, account.code_account)
            }
    
            let code_data = code_info.data.clone();
            let code_acc = AccountData::unpack(&code_data.borrow())?;
            code_acc.get_contract()?;
    
            Ok(SolidityAccount::new(account_info.key, get_token_account_balance(token_info)?, account_data, Some((code_acc, code_data))))
        };

        let contract_id = {
            let program_info = next_account_info(account_info_iter)?;
            let program_token = next_account_info(account_info_iter)?;
            
            check_token_account(program_token, program_info)?;

            let account_data = AccountData::unpack(&program_info.data.borrow())?;
            let account = account_data.get_account()?;

            let (contract_acc, program_code) = if account.code_account == Pubkey::new_from_array([0_u8; 32]) {
                (SolidityAccount::new(program_info.key, get_token_account_balance(program_token)?, account_data, None) , None)
            } else {
                let program_code = next_account_info(account_info_iter)?;
                (construct_contract_account(program_info, program_token, program_code)?, Some(program_code))
            };
            
            let contract_id = contract_acc.get_ether();
            push_account(contract_acc, program_info, program_token, program_code);

            contract_id
        };

        let sender = {
            let caller_info = next_account_info(account_info_iter)?;
            
            if caller_info.owner == program_id {
                let caller_token_info = next_account_info(account_info_iter)?;
                check_token_account(caller_token_info, caller_info)?;

                let account_data = AccountData::unpack(&caller_info.data.borrow())?;
                account_data.get_account()?;
                
                let caller_acc = SolidityAccount::new(caller_info.key, get_token_account_balance(caller_token_info)?, account_data, None);
                let caller_address = caller_acc.get_ether();
                push_account(caller_acc, caller_info, caller_token_info, None);
                Sender::Ethereum(caller_address)
            } else {
                if !caller_info.is_signer {
                    return Err!(ProgramError::InvalidArgument; "Caller must be signer. Caller pubkey: {} ", &caller_info.key.to_string());
                }

                Sender::Solana(keccak256_h256(&caller_info.key.to_bytes()).into())
            }
        };

        while let Ok(account_info) = next_account_info(account_info_iter) {
            if account_info.owner == program_id {
                let account_data = AccountData::unpack(&account_info.data.borrow())?;
                let account = match account_data {
                    AccountData::Account(ref acc) => acc,
                    _ => { continue; },
                };

                let token_info = next_account_info(account_info_iter)?;
                check_token_account(token_info, account_info)?;

                let (sol_account, code_info) = if account.code_account == Pubkey::new_from_array([0_u8; 32]) {
                    debug_print!("User account");
                    (SolidityAccount::new(account_info.key, get_token_account_balance(token_info)?, account_data, None) , None)
                } else {
                    debug_print!("Contract account");
                    let code_info = next_account_info(account_info_iter)?;

                    (construct_contract_account(account_info, token_info, code_info)?, Some(code_info))
                };

                push_account(sol_account, account_info, token_info, code_info);
            } else if clock::check_id(account_info.key) {
                debug_print!("Clock account {}", account_info.key);
                clock_account = Some(account_info);
            }
        }

        let clock_account = if let Some(clock_acc) = clock_account {
            clock_acc
        } else {
            return Err!(ProgramError::NotEnoughAccountKeys);
        };


        debug_print!("Accounts was read");
        aliases.sort_by_key(|v| v.0);

        Ok(Self {
            accounts,
            aliases: RefCell::new(aliases),
            clock_account,
            account_metas,
            contract_id,
            sender
        })
    }

    /// Get sender address
    pub const fn get_sender(&self) -> &Sender {
        &self.sender
    }

    /// Get contract `SolidityAccount`
    pub fn get_contract_account(&self) -> Option<&SolidityAccount<'a>> {
        self.get_account(&self.contract_id)
    }

    /// Get caller `SolidityAccount`
    pub fn get_caller_account(&self) -> Option<&SolidityAccount<'a>> {
        match self.sender {
            Sender::Ethereum(addr) => self.get_account(&addr),
            Sender::Solana(_addr) => None,
        }
    }

    fn find_account(&self, address: &H160) -> Option<usize> {
        let aliases = self.aliases.borrow();
        if let Ok(pos) = aliases.binary_search_by_key(&address, |v| &v.0) {
            debug_print!("Found account for {:?} on position {}", &address, &pos.to_string());
            Some(aliases[pos].1)
        }
        else {
            debug_print!("Not found account for {:?}", &address);
            None
        }
    }

    fn get_account(&self, address: &H160) -> Option<&SolidityAccount<'a>> {
        self.find_account(address).map(|pos| &self.accounts[pos])
    }

    /// Get caller account info
    pub fn get_caller_account_info(&self) -> Option<&AccountInfo<'a>> {
        if let Some(account_index) = self.find_account(&self.origin()) {
            let AccountMeta{ account, token: _, code: _ } = &self.account_metas[account_index];
            return Some(account);
        }
        None
    }

    /// Apply contact execution results
    /// 
    /// # Errors
    ///
    /// Will return:
    /// `ProgramError::NotEnoughAccountKeys` if need to apply changes to missing account
    /// or `account.update` errors
    pub fn apply<A, I>(
        &mut self, values: A,
        operator: Option<&AccountInfo<'a>>,
        _delete_empty: bool
    ) -> Result<(), ProgramError>
    where
        A: IntoIterator<Item = Apply<I>>,
        I: IntoIterator<Item = (U256, U256)>,
    {
        for apply in values {
            match apply {
                Apply::Modify {address, basic, code_and_valids, storage, reset_storage} => {
                    if SolanaBackend::<ProgramAccountStorage>::is_system_address(&address) {
                        continue;
                    }
                    if let Some(pos) = self.find_account(&address) {
                        let account = &mut self.accounts[pos];
                        let AccountMeta{ account: account_info, token: _, code: _ } = &self.account_metas[pos];
                        account.update(account_info, address, basic.nonce, basic.balance, &code_and_valids, storage, reset_storage)?;
                    } else {
                        if let Sender::Solana(addr) = self.sender {
                            if addr == address {
                                debug_print!("This is solana user, because {:?} == {:?}.", address, addr);
                                continue;
                            }
                        }
                        return Err!(ProgramError::NotEnoughAccountKeys; "Apply can't be done. Not found account for address = {:?}.", address);
                    }
                },
                Apply::Delete { address } => {
                    debug_print!("Going to delete address = {:?}.", address);

                    if let Some(pos) = self.find_account(&address) {
                        let AccountMeta{ account: account_info, token: _, code: code_info } = &self.account_metas[pos];
                        let code_info = if let Some(code_info) = code_info {
                            code_info
                        } else {
                            return Err!(ProgramError::InvalidAccountData; "Only contract account could be deleted. account = {:?} -> {:?}.", address, account_info.key);
                        };

<<<<<<< HEAD
                        let recipient = if let Some(some_operator) = operator {
                            some_operator
                        } else {
                            self.get_caller_account_info().ok_or(ProgramError::InvalidArgument)?
                        };
=======
                        let caller_account_index = self.find_account(&self.origin()).ok_or_else(||E!(ProgramError::NotEnoughAccountKeys))?;
                        let AccountMeta{ account: caller_info, token: _, code: _ } = &self.account_metas[caller_account_index];
>>>>>>> dff1c75e

                        debug_print!("Move funds from account");
                        **recipient.lamports.borrow_mut() += account_info.lamports();
                        **account_info.lamports.borrow_mut() = 0;

                        debug_print!("Move funds from code");
                        **recipient.lamports.borrow_mut() += code_info.lamports();
                        **code_info.lamports.borrow_mut() = 0;

                        debug_print!("Mark accounts empty");
                        let mut account_data = account_info.try_borrow_mut_data()?;
                        AccountData::pack(&AccountData::Empty, &mut account_data)?;
                        let mut code_data = code_info.try_borrow_mut_data()?;
                        AccountData::pack(&AccountData::Empty, &mut code_data)?;
                    } else {
                        return Err!(ProgramError::NotEnoughAccountKeys; "Apply can't be done. Not found account for address = {:?}.", address);
                    }
                }
            }
        }

        //for log in logs {};

        Ok(())
    }

    /// Apply token transfers
    /// 
    /// # Errors
    ///
    /// Will return:
    /// `ProgramError::NotEnoughAccountKeys` if need to apply changes to missing account
    /// or `account.update` errors
    pub fn apply_transfers(&mut self, accounts: &[AccountInfo], transfers: Vec<evm::Transfer>) -> Result<(), ProgramError> {
        debug_print!("apply_transfers {:?}", transfers);

        for transfer in transfers {
            let source_account_index = self.find_account(&transfer.source).ok_or_else(||E!(ProgramError::NotEnoughAccountKeys))?;
            let AccountMeta{ account: source_account, token: source_token_account, code: _ } = &self.account_metas[source_account_index];
            let source_solidity_account = &self.accounts[source_account_index];
<<<<<<< HEAD

            let target_account_index = self.find_account(&transfer.target).ok_or(ProgramError::NotEnoughAccountKeys)?;
            let AccountMeta{ account: _, token: target_token_account, code: _ } = &self.account_metas[target_account_index];
=======
            
            let target_account_index = self.find_account(&transfer.target).ok_or_else(||E!(ProgramError::NotEnoughAccountKeys))?;
            let AccountMeta{ account: _, token: target_token_account, code: _ } = &self.account_metas[target_account_index];
            
            let min_decimals = u32::from(eth_decimals() - token_mint::decimals());
            let min_value = U256::from(10_u64.pow(min_decimals));
            let value = transfer.value / min_value;
            let value = u64::try_from(value).map_err(|s| E!(ProgramError::InvalidInstructionData; "s={:?}", s))?;

            debug_print!("Transfer ETH tokens from {} to {} value {}", source_token_account.key, target_token_account.key, value);

            let instruction = spl_token::instruction::transfer_checked(
                &spl_token::id(),
                source_token_account.key,
                &token_mint::id(),
                target_token_account.key,
                source_account.key,
                &[],
                value,
                token_mint::decimals(),
            )?;
>>>>>>> dff1c75e

            transfer_token(
                accounts,
                source_token_account,
                target_token_account,
                source_account,
                source_solidity_account,
                &transfer.value,
            )?;
        }

        debug_print!("apply_transfers done");

        Ok(())
    }
}

impl<'a> AccountStorage for ProgramAccountStorage<'a> {    
    fn apply_to_account<U, D, F>(&self, address: &H160, d: D, f: F) -> U
    where F: FnOnce(&SolidityAccount) -> U,
          D: FnOnce() -> U
    {
        self.get_account(address).map_or_else(d, f)
    }

    fn contract(&self) -> H160 { self.contract_id }
    fn origin(&self) -> H160 {
        match self.sender {
            Sender::Ethereum(value) | Sender::Solana(value) => value,
        }
    }

    fn block_number(&self) -> U256 {
        let clock = &Clock::from_account_info(self.clock_account).unwrap();
        clock.slot.into()
    }

    fn block_timestamp(&self) -> U256 {
        let clock = &Clock::from_account_info(self.clock_account).unwrap();
        clock.unix_timestamp.into()
    }

    fn external_call(
        &self,
        instruction: &Instruction,
        account_infos: &[AccountInfo]
    ) -> ProgramResult {
        let (contract_eth, contract_nonce) = self.seeds(&self.contract()).unwrap();   // do_call already check existence of Ethereum account with such index
        let contract_seeds = [contract_eth.as_bytes(), &[contract_nonce]];

        match self.seeds(&self.origin()) {
            Some((sender_eth, sender_nonce)) => {
                let sender_seeds = [sender_eth.as_bytes(), &[sender_nonce]];
                invoke_signed(
                    instruction,
                    account_infos,
                    &[&sender_seeds[..], &contract_seeds[..]]
                )
                // Todo: neon-evm does not return an external call error.
                // https://github.com/neonlabsorg/neon-evm/issues/120
                // debug_print!("invoke_signed done.");
                // debug_print!("invoke_signed returned: {:?}", program_result);
            }
            None => {
                invoke_signed(
                    instruction,
                    account_infos,
                    &[&contract_seeds[..]]
                )
            }
        }
    }
}<|MERGE_RESOLUTION|>--- conflicted
+++ resolved
@@ -284,16 +284,11 @@
                             return Err!(ProgramError::InvalidAccountData; "Only contract account could be deleted. account = {:?} -> {:?}.", address, account_info.key);
                         };
 
-<<<<<<< HEAD
                         let recipient = if let Some(some_operator) = operator {
                             some_operator
                         } else {
-                            self.get_caller_account_info().ok_or(ProgramError::InvalidArgument)?
+                            self.get_caller_account_info().ok_or(E!(ProgramError::InvalidArgument))?
                         };
-=======
-                        let caller_account_index = self.find_account(&self.origin()).ok_or_else(||E!(ProgramError::NotEnoughAccountKeys))?;
-                        let AccountMeta{ account: caller_info, token: _, code: _ } = &self.account_metas[caller_account_index];
->>>>>>> dff1c75e
 
                         debug_print!("Move funds from account");
                         **recipient.lamports.borrow_mut() += account_info.lamports();
@@ -334,33 +329,9 @@
             let source_account_index = self.find_account(&transfer.source).ok_or_else(||E!(ProgramError::NotEnoughAccountKeys))?;
             let AccountMeta{ account: source_account, token: source_token_account, code: _ } = &self.account_metas[source_account_index];
             let source_solidity_account = &self.accounts[source_account_index];
-<<<<<<< HEAD
-
-            let target_account_index = self.find_account(&transfer.target).ok_or(ProgramError::NotEnoughAccountKeys)?;
-            let AccountMeta{ account: _, token: target_token_account, code: _ } = &self.account_metas[target_account_index];
-=======
-            
+
             let target_account_index = self.find_account(&transfer.target).ok_or_else(||E!(ProgramError::NotEnoughAccountKeys))?;
             let AccountMeta{ account: _, token: target_token_account, code: _ } = &self.account_metas[target_account_index];
-            
-            let min_decimals = u32::from(eth_decimals() - token_mint::decimals());
-            let min_value = U256::from(10_u64.pow(min_decimals));
-            let value = transfer.value / min_value;
-            let value = u64::try_from(value).map_err(|s| E!(ProgramError::InvalidInstructionData; "s={:?}", s))?;
-
-            debug_print!("Transfer ETH tokens from {} to {} value {}", source_token_account.key, target_token_account.key, value);
-
-            let instruction = spl_token::instruction::transfer_checked(
-                &spl_token::id(),
-                source_token_account.key,
-                &token_mint::id(),
-                target_token_account.key,
-                source_account.key,
-                &[],
-                value,
-                token_mint::decimals(),
-            )?;
->>>>>>> dff1c75e
 
             transfer_token(
                 accounts,

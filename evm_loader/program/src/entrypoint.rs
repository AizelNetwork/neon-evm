//! Program entrypoint

#![cfg(not(feature = "no-entrypoint"))]

use std::{
    alloc::Layout,
    convert::{TryFrom, TryInto},
    mem::size_of, 
    ptr::null_mut, 
    usize
};

use evm::{
    ExitError, ExitFatal, ExitReason, ExitSucceed,
    H160, U256,
};
use solana_program::{
    account_info::{next_account_info, AccountInfo},
    entrypoint, entrypoint::{ProgramResult, HEAP_START_ADDRESS},
    program_error::{ProgramError}, pubkey::Pubkey,
    system_instruction::{create_account, create_account_with_seed},
    program::{invoke_signed, invoke},
    rent::Rent,
    sysvar::Sysvar,
    msg,
};

use crate::{
    //    bump_allocator::BumpAllocator,
    account_data::{Account, AccountData, Contract, ACCOUNT_SEED_VERSION, ACCOUNT_MAX_SIZE},
    account_storage::{ProgramAccountStorage, /* Sender */ },
    solana_backend::{AccountStorage},
    solidity_account::SolidityAccount,
    transaction::{UnsignedTransaction, verify_tx_signature, check_secp256k1_instruction},
    executor_state::{ ExecutorState, ExecutorSubstate, ApplyState },
    storage_account::{ StorageAccount },
    error::EvmLoaderError,
    executor::Machine,
    instruction::{EvmInstruction, on_event, on_return},
    payment,
    token,
    token::{token_mint, create_associated_token_account, get_token_account_owner},
};


type SuccessExitResults = (ExitReason, u64, Vec<u8>, Option<ApplyState>);
type CallResult = Result<Option<SuccessExitResults>, ProgramError>;

const HEAP_LENGTH: usize = 256*1024;

/// Developers can implement their own heap by defining their own
/// `#[global_allocator]`.  The following implements a dummy for test purposes
/// but can be flushed out with whatever the developer sees fit.
pub struct BumpAllocator;

impl BumpAllocator {
    /// Get occupied memory
    #[inline]
    #[must_use]
    #[allow(clippy::missing_const_for_fn)]
    pub fn occupied() -> usize {
        const POS_PTR: *mut usize = HEAP_START_ADDRESS as *mut usize;
        const TOP_ADDRESS: usize = HEAP_START_ADDRESS + HEAP_LENGTH;

        let pos = unsafe{*POS_PTR};
        if pos == 0 {0} else {TOP_ADDRESS-pos}
    }
}

unsafe impl std::alloc::GlobalAlloc for BumpAllocator {
    #[inline]
    unsafe fn alloc(&self, layout: Layout) -> *mut u8 {
        const POS_PTR: *mut usize = HEAP_START_ADDRESS as *mut usize;
        const TOP_ADDRESS: usize = HEAP_START_ADDRESS + HEAP_LENGTH;
        const BOTTOM_ADDRESS: usize = HEAP_START_ADDRESS + size_of::<*mut u8>();

        let mut pos = *POS_PTR;
        if pos == 0 {
            // First time, set starting position
            pos = TOP_ADDRESS;
        }
        pos = pos.saturating_sub(layout.size());
        pos &= !(layout.align().saturating_sub(1));
        if pos < BOTTOM_ADDRESS {
            return null_mut();
        }

        *POS_PTR = pos;
        pos as *mut u8
    }
    #[inline]
    unsafe fn dealloc(&self, _: *mut u8, _layout: Layout) {
        // I'm a bump allocator, I don't free
    }
}

#[cfg(target_arch = "bpf")]
#[global_allocator]
static mut A: BumpAllocator = BumpAllocator;

// Is't need to save for account:
// 1. ether: [u8;20]
// 2. nonce: u8
// 3. trx_count: u128
// 4. code_size: u32
// 5. storage (all remaining space, if code_size not equal zero)

entrypoint!(process_instruction);

#[allow(clippy::too_many_lines)]
fn process_instruction<'a>(
    program_id: &Pubkey,
    accounts: &'a [AccountInfo<'a>],
    instruction_data: &[u8],
) -> ProgramResult {

    let account_info_iter = &mut accounts.iter();

    let instruction = EvmInstruction::unpack(instruction_data)?;
    debug_print!("Instruction parsed");

    #[allow(clippy::match_same_arms)]
    let result = match instruction {
        EvmInstruction::CreateAccount {lamports, space: _, ether, nonce} => {
            let rent = Rent::get()?;
            
            let funding_info = next_account_info(account_info_iter)?;
            let account_info = next_account_info(account_info_iter)?;
            let token_account_info = next_account_info(account_info_iter)?;
            
            debug_print!("Ether: {} {}", &(hex::encode(ether)), &hex::encode([nonce]));
            
            let program_seeds = [&[ACCOUNT_SEED_VERSION], ether.as_bytes(), &[nonce]];
            let expected_address = Pubkey::create_program_address(&program_seeds, program_id)?;
            if expected_address != *account_info.key {
                return Err!(ProgramError::InvalidArgument; "expected_address<{:?}> != *account_info.key<{:?}>", expected_address, *account_info.key);
            };
            

            let code_account_key = {
                let program_code = next_account_info(account_info_iter)?;
                if program_code.owner == program_id {
                    if !rent.is_exempt(program_code.lamports(), program_code.data_len()) {
                        return Err!(ProgramError::InvalidArgument; "Code account is not rent exempt. lamports={:?}, data_len={:?}", program_code.lamports(), program_code.data_len());
                    }

                    let contract_data = AccountData::Contract( Contract {owner: *account_info.key, code_size: 0_u32} );
                    contract_data.pack(&mut program_code.data.borrow_mut())?;

                    *program_code.key
                } else {
                    Pubkey::new_from_array([0_u8; 32])
                }
            };

            let account_data = AccountData::Account(Account {
                ether,
                nonce,
                trx_count: 0_u64,
                code_account: code_account_key,
                blocked: None,
                eth_token_account: *token_account_info.key,
            });

            let account_lamports = rent.minimum_balance(account_data.size()) + lamports;

            invoke_signed(
                &create_account(funding_info.key, account_info.key, account_lamports, ACCOUNT_MAX_SIZE, program_id),
                accounts, &[&program_seeds[..]]
            )?;
            debug_print!("create_account done");

            invoke_signed(
                &create_associated_token_account(funding_info.key, account_info.key, token_account_info.key, &token_mint::id()),
                accounts, &[&program_seeds[..]]
            )?;
            debug_print!("create_associated_token_account done");

            account_data.pack(&mut account_info.data.borrow_mut())?;

            Ok(())
        },
        EvmInstruction::CreateAccountWithSeed {base, seed, lamports, space, owner, token} => {
            let funding_info = next_account_info(account_info_iter)?;
            let created_info = next_account_info(account_info_iter)?;
            let base_info = next_account_info(account_info_iter)?;

            //debug_print!(&("Ether:".to_owned()+&(hex::encode(ether))+" "+&hex::encode([nonce])));
            if base_info.owner != program_id {return Err!(ProgramError::InvalidArgument; "base_info.owner<{:?}> != program_id<{:?}>", base_info.owner, program_id);}
            let base_info_data = AccountData::unpack(&base_info.data.borrow())?;
            match base_info_data {
                AccountData::Account(_) => (),
                _ => return Err!(ProgramError::InvalidAccountData),
            };
            let caller = SolidityAccount::new(base_info.key, base_info.lamports(), base_info_data, None);

            let space_as_usize = usize::try_from(space).map_err(|e| E!(ProgramError::InvalidArgument; "e={:?}", e))?;
            let account_lamports = Rent::get()?.minimum_balance(space_as_usize) + lamports;

            let (caller_ether, caller_nonce) = caller.get_seeds();
            let program_seeds = [&[ACCOUNT_SEED_VERSION], caller_ether.as_bytes(), &[caller_nonce]];
            let seed = std::str::from_utf8(&seed).map_err(|e| E!(ProgramError::InvalidArgument; "Utf8Error={:?}", e))?;
            debug_print!("{}", account_lamports);
            debug_print!("{}", space);
            invoke_signed(
                &create_account_with_seed(funding_info.key, created_info.key, &base, seed, account_lamports, space, &owner),
                accounts, &[&program_seeds[..]]
            )?;
            debug_print!("create_account_with_seed done");

            if let Some(token) = token {
                let token_account_info = next_account_info(account_info_iter)?;
                if *token_account_info.key != token {
                    return Err!(ProgramError::InvalidArgument; "");
                }
                if *token_account_info.key != *created_info.key {
                    return Err!(ProgramError::InvalidArgument; "");
                }

                invoke_signed(
                    &spl_token::instruction::initialize_account(
                        &spl_token::id(),
                        token_account_info.key,
                        &token_mint::id(),
                        base_info.key,
                    )?,
                    accounts, &[&program_seeds[..]]
                )?;
                debug_print!("create_associated_token_account done");

            }

            Ok(())
        },
        EvmInstruction::Write {offset, bytes} => {
            let account_info = next_account_info(account_info_iter)?;
            if account_info.owner != program_id {
                return Err!(ProgramError::InvalidArgument; "account_info.owner<{:?}> != program_id<{:?}>", account_info.owner, program_id);
            }

            do_write(account_info, offset, bytes)
        },
        EvmInstruction::Finalize => {
            do_finalize(program_id, accounts)
        },
        // TODO: EvmInstruction::Call
        // https://github.com/neonlabsorg/neon-evm/issues/188
        // Does not fit in current vision.
        // It is needed to update behavior for all system in whole.
        // EvmInstruction::Call {collateral_pool_index, bytes} => {
        //     let operator_sol_info = next_account_info(account_info_iter)?;
        //     let collateral_pool_sol_info = next_account_info(account_info_iter)?;
        //     let system_info = next_account_info(account_info_iter)?;

        //     let trx_accounts = &accounts[3..];

        //     let mut account_storage = ProgramAccountStorage::new(program_id, trx_accounts)?;
        //     if let Sender::Solana(_addr) = account_storage.get_sender() {
        //         // Success execution
        //     } else {
        //         return Err!(ProgramError::InvalidArgument; "This method should used with Solana sender");
        //     }

        //     payment::transfer_from_operator_to_collateral_pool(
        //         program_id,
        //         collateral_pool_index,
        //         operator_sol_info,
        //         collateral_pool_sol_info,
        //         system_info)?;

        //     let call_return = do_call(&mut account_storage, trx_accounts, bytes.to_vec(), U256::zero(), u64::MAX)?;

        //     if let Some(call_results) = call_return {
        //         applies_and_invokes(
        //             program_id,
        //             &mut account_storage,
        //             trx_accounts,
        //             None,
        //             call_results)?;
        //     }

        //     Ok(())
        // },
        EvmInstruction::ExecuteTrxFromAccountDataIterative{collateral_pool_index, step_count} => {
            debug_print!("Execute iterative transaction from account data");
            let holder_info = next_account_info(account_info_iter)?;
            let storage_info = next_account_info(account_info_iter)?;

            let operator_sol_info = next_account_info(account_info_iter)?;
            let collateral_pool_sol_info = next_account_info(account_info_iter)?;
            let system_info = next_account_info(account_info_iter)?;

            let holder_data = holder_info.data.borrow();
            let (unsigned_msg, signature) = get_transaction_from_data(&holder_data)?;

            let trx_accounts = &accounts[5..];

            let from_addr = verify_tx_signature(signature, unsigned_msg).map_err(|e| E!(ProgramError::MissingRequiredSignature; "Error={:?}", e))?;
            let trx: UnsignedTransaction = rlp::decode(unsigned_msg).map_err(|e| E!(ProgramError::InvalidInstructionData; "DecoderError={:?}", e))?;

            do_begin(collateral_pool_index, step_count, from_addr, trx,
                program_id, trx_accounts, storage_info,
                operator_sol_info, collateral_pool_sol_info,
                system_info)?;

<<<<<<< HEAD
            if trx.to.is_some() {
                do_partial_call(&mut storage, step_count, &account_storage, trx.call_data, trx.value, trx_gas_limit)?;
            }
            else {
                do_partial_create(&mut storage, step_count, &account_storage, trx.call_data, trx.value, trx_gas_limit)?;
            }

            storage.block_accounts(program_id, trx_accounts)
=======
            Ok(())
>>>>>>> 4ac2c0dc
        },
        EvmInstruction::CallFromRawEthereumTX {collateral_pool_index, from_addr, sign: _, unsigned_msg} => {
            debug_print!("Execute from raw ethereum transaction");
            // Get six accounts needed for payments (note slice accounts[6..] later)
            let sysvar_info = next_account_info(account_info_iter)?;
            let operator_sol_info = next_account_info(account_info_iter)?;
            let collateral_pool_sol_info = next_account_info(account_info_iter)?;
            let operator_eth_info = next_account_info(account_info_iter)?;
            let user_eth_info = next_account_info(account_info_iter)?;
            let system_info = next_account_info(account_info_iter)?;

            let trx_accounts = &accounts[6..];

            if !operator_sol_info.is_signer {
                return Err!(ProgramError::InvalidAccountData);
            }

            let trx: UnsignedTransaction = rlp::decode(unsigned_msg).map_err(|e| E!(ProgramError::InvalidInstructionData; "DecoderError={:?}", e))?;
            let trx_gas_limit = u64::try_from(trx.gas_limit).map_err(|e| E!(ProgramError::InvalidInstructionData; "e={:?}", e))?;
            // let trx_gas_price = u64::try_from(trx.gas_price).map_err(|e| E!(ProgramError::InvalidInstructionData; "e={:?}", e))?;
            // if trx_gas_price < 1_000_000_000_u64 {
            //     return Err!(ProgramError::InvalidArgument; "trx_gas_price < 1_000_000_000_u64: {} ", trx_gas_price);
            // }
            StorageAccount::check_for_blocked_accounts(program_id, trx_accounts)?;
            let mut account_storage = ProgramAccountStorage::new(program_id, trx_accounts)?;

            check_secp256k1_instruction(sysvar_info, unsigned_msg.len(), 5_u16)?;
            check_ethereum_authority(
                account_storage.get_caller_account().ok_or_else(||E!(ProgramError::InvalidArgument))?,
                &H160::from_slice(from_addr), trx.nonce, &trx.chain_id)?;

            payment::transfer_from_operator_to_collateral_pool(
                program_id,
                collateral_pool_index,
                operator_sol_info,
                collateral_pool_sol_info,
                system_info)?;

            let call_return = do_call(&mut account_storage, trx.call_data, trx.value, trx_gas_limit)?;

            if let Some(call_results) = call_return {
                if get_token_account_owner(operator_eth_info)? != *operator_sol_info.key {
                    debug_print!("operator ownership");
                    debug_print!("operator token owner {}", operator_eth_info.owner);
                    debug_print!("operator key {}", operator_sol_info.key);
                    return Err!(ProgramError::InvalidInstructionData; "Wrong operator token ownership")
                }
                let used_gas = call_results.1;
                let fee = U256::from(used_gas)
                    .checked_mul(trx.gas_price).ok_or_else(||E!(ProgramError::InvalidArgument))?;
                token::transfer_token(
                    accounts,
                    user_eth_info,
                    operator_eth_info,
                    account_storage.get_caller_account_info().ok_or_else(||E!(ProgramError::InvalidArgument))?,
                    account_storage.get_caller_account().ok_or_else(||E!(ProgramError::InvalidArgument))?,
                    &fee)?;

                applies_and_invokes(
                    program_id,
                    &mut account_storage,
                    accounts,
                    Some(operator_sol_info),
                    call_results)?;
            }
            Ok(())
        },
        EvmInstruction::OnReturn {status: _, bytes: _} => {
            Ok(())
        },
        EvmInstruction::OnEvent {address: _, topics: _, data: _} => {
            Ok(())
        },
        EvmInstruction::PartialCallFromRawEthereumTX {collateral_pool_index, step_count, from_addr, sign: _, unsigned_msg} => {
            debug_print!("Execute from raw ethereum transaction iterative");
            let storage_info = next_account_info(account_info_iter)?;

            let sysvar_info = next_account_info(account_info_iter)?;
            let operator_sol_info = next_account_info(account_info_iter)?;
            let collateral_pool_sol_info = next_account_info(account_info_iter)?;
            let system_info = next_account_info(account_info_iter)?;

            let trx_accounts = &accounts[5..];

            check_secp256k1_instruction(sysvar_info, unsigned_msg.len(), 13_u16)?;

            let caller = H160::from_slice(from_addr);
            let trx: UnsignedTransaction = rlp::decode(unsigned_msg)
                .map_err(|e| E!(ProgramError::InvalidInstructionData; "DecoderError={:?}", e))?;

<<<<<<< HEAD
            debug_print!("payment complete");

            do_partial_call(&mut storage, step_count, &account_storage, trx.call_data, trx.value, trx_gas_limit)?;
=======
            do_begin(collateral_pool_index, step_count, caller, trx,
                     program_id, trx_accounts, storage_info,
                     operator_sol_info, collateral_pool_sol_info,
                     system_info)?;
>>>>>>> 4ac2c0dc

            Ok(())
        },
        EvmInstruction::Continue { step_count } => {
            debug_print!("Continue");
            let storage_info = next_account_info(account_info_iter)?;

            let operator_sol_info = next_account_info(account_info_iter)?;
            let operator_eth_info = next_account_info(account_info_iter)?;
            let user_eth_info = next_account_info(account_info_iter)?;
            let system_info = next_account_info(account_info_iter)?;

            let trx_accounts = &accounts[5..];

            let storage = StorageAccount::restore(storage_info, operator_sol_info).map_err(|err| {
                if err == ProgramError::InvalidAccountData {EvmLoaderError::StorageAccountUninitialized.into()}
                else {err}
            })?;
<<<<<<< HEAD
            storage.check_accounts(program_id, trx_accounts)?;

            let mut account_storage = ProgramAccountStorage::new(program_id, trx_accounts)?;
            let call_return = do_continue(&mut storage, step_count, &mut account_storage)?;
=======
>>>>>>> 4ac2c0dc

            do_continue_top_level(storage, step_count, program_id,
                accounts, trx_accounts, storage_info,
                operator_sol_info, operator_eth_info, user_eth_info,
                system_info)?;

            Ok(())
        },
        EvmInstruction::Cancel => {
            debug_print!("Cancel");
            let storage_info = next_account_info(account_info_iter)?;

            let operator_sol_info = next_account_info(account_info_iter)?;
            let incinerator_info = next_account_info(account_info_iter)?;
            let system_info = next_account_info(account_info_iter)?;

            let trx_accounts = &accounts[4..];

            if !operator_sol_info.is_signer {
                return Err!(ProgramError::InvalidAccountData);
            }

            let storage = StorageAccount::restore(storage_info, operator_sol_info)?;
            storage.check_accounts(program_id, trx_accounts)?;

            let account_storage = ProgramAccountStorage::new(program_id, trx_accounts)?;

            let mut caller_info_data = AccountData::unpack(&account_storage.get_caller_account_info().ok_or_else(||E!(ProgramError::InvalidArgument))?.data.borrow())?;
            match caller_info_data {
                AccountData::Account(ref mut acc) => {
                    let (caller, nonce) = storage.caller_and_nonce()?;
                    if acc.ether != caller {
                        return Err!(ProgramError::InvalidAccountData; "acc.ether<{:?}> != caller<{:?}>", acc.ether, caller);
                    }
                    if acc.trx_count != nonce {
                        return Err!(ProgramError::InvalidAccountData; "acc.trx_count<{:?}> != nonce<{:?}>", acc.trx_count, nonce);
                    }
                    acc.trx_count += 1;
                },
                _ => return Err!(ProgramError::InvalidAccountData),
            };

            payment::burn_operators_deposit(
                storage_info,
                incinerator_info,
                system_info)?;

            storage.unblock_accounts_and_destroy(program_id, trx_accounts)?;

            Ok(())
        },
        EvmInstruction::PartialCallOrContinueFromRawEthereumTX {collateral_pool_index, step_count, from_addr, sign: _, unsigned_msg} => {
            debug_print!("Execute from raw ethereum transaction iterative or continue");
            let storage_info = next_account_info(account_info_iter)?;
            let sysvar_info = next_account_info(account_info_iter)?;
            let operator_sol_info = next_account_info(account_info_iter)?;
            let collateral_pool_sol_info = next_account_info(account_info_iter)?;
            let operator_eth_info = next_account_info(account_info_iter)?;
            let user_eth_info = next_account_info(account_info_iter)?;
            let system_info = next_account_info(account_info_iter)?;

            let trx_accounts = &accounts[7..];

            match StorageAccount::restore(storage_info, operator_sol_info) {
                Err(ProgramError::InvalidAccountData) => { // EXCLUDE Err!
                    check_secp256k1_instruction(sysvar_info, unsigned_msg.len(), 13_u16)?;

                    let caller = H160::from_slice(from_addr);
                    let trx: UnsignedTransaction = rlp::decode(unsigned_msg)
                        .map_err(|e| E!(ProgramError::InvalidInstructionData; "DecoderError={:?}", e))?;

                    do_begin(collateral_pool_index, step_count, caller, trx,
                             program_id, trx_accounts, storage_info,
                             operator_sol_info, collateral_pool_sol_info,
                             system_info)?;
                },
                Ok(storage) => {
                    do_continue_top_level(storage, step_count, program_id,
                        accounts, trx_accounts, storage_info,
                        operator_sol_info, operator_eth_info, user_eth_info,
                        system_info)?;
                },
                Err(err) => return Err(err),
            }
            Ok(())
        },
        EvmInstruction::ExecuteTrxFromAccountDataIterativeOrContinue{collateral_pool_index, step_count} => {
            debug_print!("Execute iterative transaction from account data or continue");
            let holder_info = next_account_info(account_info_iter)?;
            let storage_info = next_account_info(account_info_iter)?;
            let operator_sol_info = next_account_info(account_info_iter)?;
            let collateral_pool_sol_info = next_account_info(account_info_iter)?;
            let operator_eth_info = next_account_info(account_info_iter)?;
            let user_eth_info = next_account_info(account_info_iter)?;
            let system_info = next_account_info(account_info_iter)?;

            let trx_accounts = &accounts[7..];

            match StorageAccount::restore(storage_info, operator_sol_info) {
                Err(ProgramError::InvalidAccountData) => { // EXCLUDE Err!
                    let holder_data = holder_info.data.borrow();
                    let (unsigned_msg, signature) = get_transaction_from_data(&holder_data)?;
                    let caller = verify_tx_signature(signature, unsigned_msg).map_err(|e| E!(ProgramError::MissingRequiredSignature; "Error={:?}", e))?;
                    let trx: UnsignedTransaction = rlp::decode(unsigned_msg).map_err(|e| E!(ProgramError::InvalidInstructionData; "DecoderError={:?}", e))?;

                    do_begin(collateral_pool_index, step_count, caller, trx,
                             program_id, trx_accounts, storage_info,
                             operator_sol_info, collateral_pool_sol_info,
                             system_info)?;
                },
                Ok(storage) => {
                    do_continue_top_level(storage, step_count, program_id,
                                          accounts, trx_accounts, storage_info,
                                          operator_sol_info, operator_eth_info, user_eth_info,
                                          system_info)?;
                },
                Err(err) => return Err(err),
            }
            Ok(())
        },
    };

    solana_program::msg!("Total memory occupied: {}", &BumpAllocator::occupied());
    result
}

fn get_transaction_from_data(
    data: &[u8]
) -> Result<(&[u8], &[u8]), ProgramError>
{
    let account_info_data = AccountData::unpack(data)?;
    match account_info_data {
        AccountData::Empty => (),
            _ => return Err!(ProgramError::InvalidAccountData),
    };

    let (_header, rest) = data.split_at(account_info_data.size());
    let (signature, rest) = rest.split_at(65);
    let (trx_len, rest) = rest.split_at(8);
    let trx_len = trx_len.try_into().ok().map(u64::from_le_bytes).unwrap();
    let trx_len = usize::try_from(trx_len).map_err(|e| E!(ProgramError::InvalidInstructionData; "e={:?}", e))?;
    let (trx, _rest) = rest.split_at(trx_len as usize);

    Ok((trx, signature))
}

fn do_write(account_info: &AccountInfo, offset: u32, bytes: &[u8]) -> ProgramResult {
    let mut data = account_info.data.borrow_mut();

    let account_data = AccountData::unpack(&data)?;
    match account_data {
        AccountData::Account(_) | AccountData::Storage(_) | AccountData::ERC20Allowance(_) => {
            return Err!(ProgramError::InvalidAccountData);
        },
        AccountData::Contract(acc) if acc.code_size != 0 => {
            return Err!(ProgramError::InvalidAccountData);
        },
        AccountData::Contract(_) | AccountData::Empty => { },
    };

    let offset = account_data.size() + offset as usize;
    if data.len() < offset + bytes.len() {
        return Err!(ProgramError::AccountDataTooSmall; "Account data too small data.len()={:?}, offset={:?}, bytes.len()={:?}", data.len(), offset, bytes.len());
    }
    data[offset .. offset+bytes.len()].copy_from_slice(bytes);
    Ok(())
}

fn do_finalize<'a>(program_id: &Pubkey, accounts: &'a [AccountInfo<'a>]) -> ProgramResult {
    debug_print!("do_finalize");

    let account_info_iter = &mut accounts.iter();
    let _program_info = next_account_info(account_info_iter)?;
    let program_code = next_account_info(account_info_iter)?;

    let mut account_storage = ProgramAccountStorage::new(program_id, accounts)?;

    let call_results = {
        let code_data = {
            let data = program_code.data.borrow();
            let contract_info_data = AccountData::unpack(&data)?;
            match contract_info_data {
                AccountData::Contract (..) => (),
                _ => return Err!(ProgramError::InvalidAccountData),
            };

            let (_contract_header, rest) = data.split_at(contract_info_data.size());
            let (code_len, rest) = rest.split_at(8);
            let code_len = code_len.try_into().ok().map(u64::from_le_bytes).unwrap();
            let code_len = usize::try_from(code_len).map_err(|e| E!(ProgramError::InvalidInstructionData; "e={:?}", e))?;
            let (code, _rest) = rest.split_at(code_len);
            code.to_vec()
        };

        let executor_state = ExecutorState::new(ExecutorSubstate::new(u64::MAX), &account_storage);
        let mut executor = Machine::new(executor_state);

        debug_print!("Executor initialized");
        executor.create_begin(account_storage.origin(), code_data, U256::zero(), u64::MAX)?;
        let (result, exit_reason) = executor.execute();
        debug_print!("Call done");

        let executor_state = executor.into_state();
        let used_gas = executor_state.substate().metadata().gasometer().used_gas();
        if exit_reason.is_succeed() {
            debug_print!("Succeed execution");
            let apply = executor_state.deconstruct();
            (exit_reason, used_gas, result, Some(apply))
        } else {
            (exit_reason, used_gas, result, None)
        }
    };

    applies_and_invokes(
        program_id,
        &mut account_storage,
        accounts,
        None,
        call_results)?;

    Ok(())
}

fn do_call(
    account_storage: &mut ProgramAccountStorage<'_>,
    instruction_data: Vec<u8>,
    transfer_value: U256,
    gas_limit: u64,
) -> CallResult
{
    debug_print!("do_call");

    debug_print!("   caller: {}", account_storage.origin());
    debug_print!(" contract: {}", account_storage.contract());

    let call_results = {
        let executor_state = ExecutorState::new(ExecutorSubstate::new(gas_limit), account_storage);
        let mut executor = Machine::new(executor_state);

        debug_print!("Executor initialized");

	    executor.call_begin(
            account_storage.origin(),
            account_storage.contract(),
            instruction_data,
            transfer_value,
            gas_limit,
        )?;

        let (result, exit_reason) = executor.execute();

        debug_print!("Call done");

        let executor_state = executor.into_state();
        let used_gas = executor_state.substate().metadata().gasometer().used_gas();
        if exit_reason.is_succeed() {
            debug_print!("Succeed execution");
            let apply = executor_state.deconstruct();
            (exit_reason, used_gas, result, Some(apply))
        } else {
            (exit_reason, used_gas, result, None)
        }
    };

    Ok(Some(call_results))
}

#[allow(clippy::too_many_arguments)]
fn do_begin<'a>(
    collateral_pool_index: u32,
    step_count: u64,
    caller: H160,
    trx: UnsignedTransaction,
    program_id: &Pubkey,
    trx_accounts: &'a [AccountInfo<'a>],
    storage_info: &'a AccountInfo<'a>,
    operator_sol_info: &'a AccountInfo<'a>,
    collateral_pool_sol_info: &'a AccountInfo<'a>,
    system_info: &'a AccountInfo<'a>
) -> ProgramResult
{
    if !operator_sol_info.is_signer {
        return Err!(ProgramError::InvalidAccountData);
    }

    let trx_gas_limit = u64::try_from(trx.gas_limit).map_err(|e| E!(ProgramError::InvalidInstructionData; "e={:?}", e))?;
    let trx_gas_price = u64::try_from(trx.gas_price).map_err(|e| E!(ProgramError::InvalidInstructionData; "e={:?}", e))?;

    let mut storage = StorageAccount::new(storage_info, operator_sol_info, trx_accounts, caller, trx.nonce, trx_gas_limit, trx_gas_price)?;
    StorageAccount::check_for_blocked_accounts(program_id, trx_accounts)?;
    let account_storage = ProgramAccountStorage::new(program_id, trx_accounts)?;
    check_ethereum_authority(
        account_storage.get_caller_account().ok_or_else(|| E!(ProgramError::InvalidArgument))?,
        &storage.caller_and_nonce()?.0, trx.nonce, &trx.chain_id)?;

    payment::transfer_from_operator_to_collateral_pool(
        program_id,
        collateral_pool_index,
        operator_sol_info,
        collateral_pool_sol_info,
        system_info)?;
    payment::transfer_from_operator_to_deposit(
        operator_sol_info,
        storage_info,
        system_info)?;

    if trx.to.is_some() {
        do_partial_call(&mut storage, step_count, &account_storage, trx_accounts, trx.call_data, trx.value, trx_gas_limit)?;
    }
    else {
        do_partial_create(&mut storage, step_count, &account_storage, trx_accounts, trx.call_data, trx.value, trx_gas_limit)?;
    }

    storage.block_accounts(program_id, trx_accounts)?;

    Ok(())
}

#[allow(clippy::too_many_arguments)]
fn do_continue_top_level<'a>(
    mut storage: StorageAccount,
    step_count: u64,
    program_id: &Pubkey,
    accounts: &'a [AccountInfo<'a>],
    trx_accounts: &'a [AccountInfo<'a>],
    storage_info: &'a AccountInfo<'a>,
    operator_sol_info: &'a AccountInfo<'a>,
    operator_eth_info: &'a AccountInfo<'a>,
    user_eth_info: &'a AccountInfo<'a>,
    system_info: &'a AccountInfo<'a>
) -> ProgramResult
{
    if !operator_sol_info.is_signer {
        return Err!(ProgramError::InvalidAccountData);
    }

    storage.check_accounts(program_id, trx_accounts)?;
    let mut account_storage = ProgramAccountStorage::new(program_id, trx_accounts)?;
    let call_return = do_continue(&mut storage, step_count, &mut account_storage, trx_accounts)?;

    if let Some(call_results) = call_return {
        payment::transfer_from_deposit_to_operator(
            storage_info,
            operator_sol_info,
            system_info)?;
        if get_token_account_owner(operator_eth_info)? != *operator_sol_info.key {
            debug_print!("operator token ownership");
            debug_print!("operator token owner {}", operator_eth_info.owner);
            debug_print!("operator key {}", operator_sol_info.key);
            return Err!(ProgramError::InvalidInstructionData; "Wrong operator token ownership")
        }
        let (gas_limit, gas_price) = storage.get_gas_params()?;
        let used_gas = call_results.1;
        if used_gas > gas_limit {
            return Err!(ProgramError::InvalidArgument);
        }
        let gas_price_wei = U256::from(gas_price);
        let fee = U256::from(used_gas)
            .checked_mul(gas_price_wei).ok_or_else(||E!(ProgramError::InvalidArgument))?;
        token::transfer_token(
            accounts,
            user_eth_info,
            operator_eth_info,
            account_storage.get_caller_account_info().ok_or_else(||E!(ProgramError::InvalidArgument))?,
            account_storage.get_caller_account().ok_or_else(||E!(ProgramError::InvalidArgument))?,
            &fee)?;

        applies_and_invokes(
            program_id,
            &mut account_storage,
            accounts,
            Some(operator_sol_info),
            call_results)?;

        storage.unblock_accounts_and_destroy(program_id, trx_accounts)?;
    }

    Ok(())
}

fn do_partial_call<'a>(
    storage: &mut StorageAccount,
    step_count: u64,
    account_storage: &ProgramAccountStorage<'a>,
    instruction_data: Vec<u8>,
    transfer_value: U256,
    gas_limit: u64,
) -> ProgramResult
{
    debug_print!("do_partial_call");

    let executor_state = ExecutorState::new(ExecutorSubstate::new(gas_limit), account_storage);
    let mut executor = Machine::new(executor_state);

    debug_print!("Executor initialized");

    debug_print!("   caller: {}", account_storage.origin());
    debug_print!(" contract: {}", account_storage.contract());

    executor.call_begin(
        account_storage.origin(),
        account_storage.contract(),
        instruction_data,
        transfer_value,
        gas_limit,
    )?;

    executor.execute_n_steps(step_count).map_err(|e| E!(ProgramError::InvalidInstructionData; "e={:?}", e))?;

    debug_print!("save");
    executor.save_into(storage);

    debug_print!("partial call complete");
    Ok(())
}

fn do_partial_create<'a>(
    storage: &mut StorageAccount,
    step_count: u64,
    account_storage: &ProgramAccountStorage<'a>,
    instruction_data: Vec<u8>,
    transfer_value: U256,
    gas_limit: u64,
) -> ProgramResult
{
    debug_print!("do_partial_create gas_limit={}", gas_limit);

    let executor_state = ExecutorState::new(ExecutorSubstate::new(gas_limit), account_storage);
    let mut executor = Machine::new(executor_state);

    debug_print!("Executor initialized");

    executor.create_begin(account_storage.origin(), instruction_data, transfer_value, gas_limit)?;
    executor.execute_n_steps(step_count).unwrap();

    debug_print!("save");
    executor.save_into(storage);

    debug_print!("partial create complete");
    Ok(())
}

#[allow(clippy::unnecessary_wraps)]
fn do_continue<'a>(
    storage: &mut StorageAccount,
    step_count: u64,
    account_storage: &mut ProgramAccountStorage<'a>,
) -> CallResult
{
    debug_print!("do_continue");

    let call_results = {
        let mut executor = Machine::restore(storage, account_storage);
        debug_print!("Executor restored");

        let (result, exit_reason) = match executor.execute_n_steps(step_count) {
            Ok(()) => {
                executor.save_into(storage);
                debug_print!("{} steps executed", step_count);
                return Ok(None);
            }
            Err((result, reason)) => (result, reason)
        };

        debug_print!("Call done");

        let executor_state = executor.into_state();
        let used_gas = executor_state.substate().metadata().gasometer().used_gas();
        if exit_reason.is_succeed() {
            debug_print!("Succeed execution");
            let apply = executor_state.deconstruct();
            (exit_reason, used_gas, result, Some(apply))
        } else {
            (exit_reason, used_gas, result, None)
        }
    };

    Ok(Some(call_results))
}

fn applies_and_invokes<'a>(
    program_id: &Pubkey,
    account_storage: &mut ProgramAccountStorage<'a>,
    accounts: &'a [AccountInfo<'a>],
    operator: Option<&AccountInfo<'a>>,
    call_results: SuccessExitResults
) -> ProgramResult {
    let (exit_reason, used_gas, result, applies_logs_transfers) = call_results;
    if let Some(applies_logs_transfers) = applies_logs_transfers {
        let (
            applies,
            logs,
            transfers,
            spl_transfers,
            spl_approves,
            erc20_approves,
        ) = applies_logs_transfers;

        account_storage.apply_transfers(accounts, transfers)?;
        account_storage.apply_spl_approves(accounts, spl_approves)?;
        account_storage.apply_spl_transfers(accounts, spl_transfers)?;
        account_storage.apply_erc20_approves(accounts, operator, erc20_approves)?;
        account_storage.apply(applies, operator, false)?;

        debug_print!("Applies done");
        for log in logs {
            invoke(&on_event(program_id, log), accounts)?;
        }
    }

    invoke_on_return(program_id, accounts, exit_reason, used_gas, &result)?;

    Ok(())
}

fn invoke_on_return<'a>(
    program_id: &Pubkey,
    accounts: &'a [AccountInfo<'a>],
    exit_reason: ExitReason,
    used_gas: u64,
    result: &[u8],
) -> ProgramResult
{
    let (exit_message, exit_status) = match exit_reason {
        ExitReason::Succeed(success_code) => {
            match success_code {
                ExitSucceed::Stopped => {("ExitSucceed: Machine encountered an explict stop.", 0x11)},
                ExitSucceed::Returned => {("ExitSucceed: Machine encountered an explict return.", 0x12)},
                ExitSucceed::Suicided => {("ExitSucceed: Machine encountered an explict suicide.", 0x13)},
            }
        },
        ExitReason::Error(error_code) => {
            match error_code {
                ExitError::StackUnderflow => {("ExitError: Trying to pop from an empty stack.", 0xe1)},
                ExitError::StackOverflow => {("ExitError: Trying to push into a stack over stack limit.", 0xe2)},
                ExitError::InvalidJump => {("ExitError: Jump destination is invalid.", 0xe3)},
                ExitError::InvalidRange => {("ExitError: An opcode accesses memory region, but the region is invalid.", 0xe4)},
                ExitError::DesignatedInvalid => {("ExitError: Encountered the designated invalid opcode.", 0xe5)},
                ExitError::CallTooDeep => {("ExitError: Call stack is too deep (runtime).", 0xe6)},
                ExitError::CreateCollision => {("ExitError: Create opcode encountered collision (runtime).", 0xe7)},
                ExitError::CreateContractLimit => {("ExitError: Create init code exceeds limit (runtime).", 0xe8)},
                ExitError::OutOfOffset => {("ExitError: An opcode accesses external information, but the request is off offset limit (runtime).", 0xe9)},
                ExitError::OutOfGas => {("ExitError: Execution runs out of gas (runtime).", 0xea)},
                ExitError::OutOfFund => {("ExitError: Not enough fund to start the execution (runtime).", 0xeb)},
                ExitError::PCUnderflow => {("ExitError: PC underflowed (unused).", 0xec)},
                ExitError::CreateEmpty => {("ExitError: Attempt to create an empty account (runtime, unused).", 0xed)},
            }
        },
        ExitReason::Revert(_) => {("Revert", 0xd0)},
        ExitReason::Fatal(fatal_code) => {
            match fatal_code {
                ExitFatal::NotSupported => {("Fatal: The operation is not supported.", 0xf1)},
                ExitFatal::UnhandledInterrupt => {("Fatal: The trap (interrupt) is unhandled.", 0xf2)},
                ExitFatal::CallErrorAsFatal(_) => {("Fatal: The environment explictly set call errors as fatal error.", 0xf3)},
            }
        },
        ExitReason::StepLimitReached => unreachable!(),
    };

    msg!("{} exit_status={:#04X?}", exit_message, exit_status);
    debug_print!("used gas {}", used_gas);
    debug_print!("result {}", &hex::encode(&result));

    let ix = on_return(program_id, exit_status, used_gas, result);
    invoke(
        &ix,
        accounts
    )?;

    Ok(())
}

fn check_ethereum_authority<'a>(
   sender: &SolidityAccount<'a>,
   recovered_address: &H160,
   trx_nonce: u64,
   chain_id: &U256,
) -> ProgramResult
{
    if sender.get_ether() != *recovered_address {
        return Err!(ProgramError::InvalidArgument; "Invalid sender: actual {}, recovered {}", sender.get_ether(), recovered_address);
    }

    if sender.get_nonce() != trx_nonce {
        return Err!(ProgramError::InvalidArgument; "Invalid Ethereum transaction nonce: acc {}, trx {}", sender.get_nonce(), trx_nonce);
    }

    if crate::solana_backend::chain_id() != *chain_id {
        return Err!(ProgramError::InvalidArgument; "Invalid chain_id: actual {}, expected {}", chain_id, crate::solana_backend::chain_id());
    }

    Ok(())
}

// Pull in syscall stubs when building for non-BPF targets
//#[cfg(not(target_arch = "bpf"))]
//solana_sdk::program_stubs!();

#[cfg(test)]
mod tests {
    use solana_sdk::{program_error::ProgramError, pubkey::Pubkey};

    use super::*;

    #[test]
    fn test_write() {
        let program_id = Pubkey::new(&[0; 32]);

        let string = b"letters and such";
        assert_eq!(Ok(()), process_instruction(&program_id, &[], string));

        let emoji = "🐆".as_bytes();
        let bytes = [0xF0, 0x9F, 0x90, 0x86];
        assert_eq!(emoji, bytes);
        assert_eq!(Ok(()), process_instruction(&program_id, &[], &emoji));

        let mut bad_utf8 = bytes;
        bad_utf8[3] = 0xFF; // Invalid UTF-8 byte
        assert_eq!(
            Err!(ProgramError::InvalidInstructionData),
            process_instruction(&program_id, &[], &bad_utf8)
        );
    }
}
<|MERGE_RESOLUTION|>--- conflicted
+++ resolved
@@ -303,18 +303,7 @@
                 operator_sol_info, collateral_pool_sol_info,
                 system_info)?;
 
-<<<<<<< HEAD
-            if trx.to.is_some() {
-                do_partial_call(&mut storage, step_count, &account_storage, trx.call_data, trx.value, trx_gas_limit)?;
-            }
-            else {
-                do_partial_create(&mut storage, step_count, &account_storage, trx.call_data, trx.value, trx_gas_limit)?;
-            }
-
-            storage.block_accounts(program_id, trx_accounts)
-=======
             Ok(())
->>>>>>> 4ac2c0dc
         },
         EvmInstruction::CallFromRawEthereumTX {collateral_pool_index, from_addr, sign: _, unsigned_msg} => {
             debug_print!("Execute from raw ethereum transaction");
@@ -405,16 +394,10 @@
             let trx: UnsignedTransaction = rlp::decode(unsigned_msg)
                 .map_err(|e| E!(ProgramError::InvalidInstructionData; "DecoderError={:?}", e))?;
 
-<<<<<<< HEAD
-            debug_print!("payment complete");
-
-            do_partial_call(&mut storage, step_count, &account_storage, trx.call_data, trx.value, trx_gas_limit)?;
-=======
             do_begin(collateral_pool_index, step_count, caller, trx,
                      program_id, trx_accounts, storage_info,
                      operator_sol_info, collateral_pool_sol_info,
                      system_info)?;
->>>>>>> 4ac2c0dc
 
             Ok(())
         },
@@ -433,13 +416,6 @@
                 if err == ProgramError::InvalidAccountData {EvmLoaderError::StorageAccountUninitialized.into()}
                 else {err}
             })?;
-<<<<<<< HEAD
-            storage.check_accounts(program_id, trx_accounts)?;
-
-            let mut account_storage = ProgramAccountStorage::new(program_id, trx_accounts)?;
-            let call_return = do_continue(&mut storage, step_count, &mut account_storage)?;
-=======
->>>>>>> 4ac2c0dc
 
             do_continue_top_level(storage, step_count, program_id,
                 accounts, trx_accounts, storage_info,
@@ -747,10 +723,10 @@
         system_info)?;
 
     if trx.to.is_some() {
-        do_partial_call(&mut storage, step_count, &account_storage, trx_accounts, trx.call_data, trx.value, trx_gas_limit)?;
+        do_partial_call(&mut storage, step_count, &account_storage, trx.call_data, trx.value, trx_gas_limit)?;
     }
     else {
-        do_partial_create(&mut storage, step_count, &account_storage, trx_accounts, trx.call_data, trx.value, trx_gas_limit)?;
+        do_partial_create(&mut storage, step_count, &account_storage, trx.call_data, trx.value, trx_gas_limit)?;
     }
 
     storage.block_accounts(program_id, trx_accounts)?;
@@ -778,7 +754,7 @@
 
     storage.check_accounts(program_id, trx_accounts)?;
     let mut account_storage = ProgramAccountStorage::new(program_id, trx_accounts)?;
-    let call_return = do_continue(&mut storage, step_count, &mut account_storage, trx_accounts)?;
+    let call_return = do_continue(&mut storage, step_count, &mut account_storage)?;
 
     if let Some(call_results) = call_return {
         payment::transfer_from_deposit_to_operator(

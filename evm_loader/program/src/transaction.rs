use evm::{H160, U256};
use serde::{Deserialize, Serialize};
use solana_program::{ 
    sysvar::instructions::{load_current_index, load_instruction_at},
    account_info::AccountInfo,
    entrypoint::{ ProgramResult },
    program_error::{ProgramError},
    secp256k1_program,
    secp256k1_recover::{Secp256k1RecoverError, secp256k1_recover},
};
use std::convert::{Into, TryFrom};
use crate::utils::{keccak256_digest};

#[derive(Default, Serialize, Deserialize, Debug)]
struct SecpSignatureOffsets {
    signature_offset: u16, // offset to [signature,recovery_id] of 64+1 bytes
    signature_instruction_index: u8,
    eth_address_offset: u16, // offset to eth_address of 20 bytes
    eth_address_instruction_index: u8,
    message_data_offset: u16, // offset to start of message data
    message_data_size: u16,   // size of message data
    message_instruction_index: u8,
}

pub fn make_secp256k1_instruction(instruction_index: u8, message_len: u16, data_start: u16) -> Vec<u8> {
    const NUMBER_OF_SIGNATURES: u8 = 1;
    const ETH_SIZE: u16 = 20;
    const SIGN_SIZE: u16 = 65;
    let eth_offset: u16 = data_start;
    let sign_offset: u16 = eth_offset + ETH_SIZE;
    let msg_offset: u16 = sign_offset + SIGN_SIZE;

    let offsets = SecpSignatureOffsets {
        signature_offset: sign_offset,
        signature_instruction_index: instruction_index,
        eth_address_offset: eth_offset,
        eth_address_instruction_index: instruction_index,
        message_data_offset: msg_offset,
        message_data_size: message_len,
        message_instruction_index: instruction_index,
    };

    let bin_offsets = bincode::serialize(&offsets).unwrap();

    let mut instruction_data = Vec::with_capacity(1 + bin_offsets.len());
    instruction_data.push(NUMBER_OF_SIGNATURES);
    instruction_data.extend(&bin_offsets);

    instruction_data
}

pub fn check_secp256k1_instruction(sysvar_info: &AccountInfo, message_len: usize, data_offset: u16) -> ProgramResult
{
    let message_len = u16::try_from(message_len).map_err(|e| E!(ProgramError::InvalidInstructionData; "TryFromIntError={:?}", e))?;

    let current_instruction = load_current_index(&sysvar_info.try_borrow_data()?);
    let current_instruction = u8::try_from(current_instruction).map_err(|e| E!(ProgramError::InvalidInstructionData; "TryFromIntError={:?}", e))?;
    let index = current_instruction - 1;

    if let Ok(instr) = load_instruction_at(index.into(), &sysvar_info.try_borrow_data()?) {
        if secp256k1_program::check_id(&instr.program_id) {
            let reference_instruction = make_secp256k1_instruction(current_instruction, message_len, data_offset);
            if reference_instruction != instr.data {
                return Err!(ProgramError::InvalidInstructionData; "wrong keccak instruction data, instruction={}, reference={}", &hex::encode(&instr.data), &hex::encode(&reference_instruction));
            }
        } else {
            return Err!(ProgramError::IncorrectProgramId; "index={:?}, sysvar_info={:?}, instr.program_id={:?}", index, sysvar_info, instr.program_id);
        }
    }
    else {
        return Err!(ProgramError::MissingRequiredSignature; "index={:?}, sysvar_info={:?}", index, sysvar_info);
    }

    Ok(())
}


#[derive(Debug)]
pub struct UnsignedTransaction {
    pub nonce: u64,
    pub gas_price: U256,
    pub gas_limit: U256,
    pub to: Option<H160>,
    pub value: U256,
    pub call_data: Vec<u8>,
    pub chain_id: U256,
}

impl rlp::Decodable for UnsignedTransaction {
    fn decode(rlp: &rlp::Rlp) -> Result<Self, rlp::DecoderError> {
        if rlp.item_count()? != 9 {
            return Err(rlp::DecoderError::RlpIncorrectListLen);
        }

        let tx = Self {
            nonce: rlp.val_at(0)?,
            gas_price: rlp.val_at(1)?,
            gas_limit: rlp.val_at(2)?,
            to: {
                let to = rlp.at(3)?;
                if to.is_empty() {
                    if to.is_data() {
                        None
                    } else {
                        return Err(rlp::DecoderError::RlpExpectedToBeData);
                    }
                } else {
                    Some(to.as_val()?)
                }
            },
            value: rlp.val_at(4)?,
            call_data: rlp.val_at(5)?,
            chain_id: rlp.val_at(6)?,
        };

        Ok(tx)
    }
}

pub fn verify_tx_signature(signature: &[u8], unsigned_trx: &[u8]) -> Result<H160, Secp256k1RecoverError> {
    let digest = keccak256_digest(unsigned_trx);

    let public_key = secp256k1_recover(&digest, signature[64], &signature[0..64])?;

    let address = keccak256_digest(&public_key.to_bytes());
    let address = H160::from_slice(&address[12..32]);

    Ok(address)
}

<<<<<<< HEAD
// pub fn find_sysvar_info<'a>(accounts: &'a [AccountInfo<'a>]) -> Result<&'a AccountInfo<'a>, ProgramError> {
//     for account in accounts {
//         if solana_program::sysvar::instructions::check_id(account.key) {
//             return Ok(account);
//         }
//     }

//     debug_print!("sysvar account not found");
//     Err(ProgramError::InvalidInstructionData)
// }
=======
pub fn find_sysvar_info<'a>(accounts: &'a [AccountInfo<'a>]) -> Result<&'a AccountInfo<'a>, ProgramError> {
    for account in accounts {
        if solana_program::sysvar::instructions::check_id(account.key) {
            return Ok(account);
        }
    }

    Err!(ProgramError::InvalidInstructionData; "sysvar account not found in {:?}", accounts)
}
>>>>>>> dff1c75e

pub fn find_rent_info<'a>(accounts: &'a [AccountInfo<'a>]) -> Result<&'a AccountInfo<'a>, ProgramError> {
    for account in accounts {
        if solana_program::sysvar::rent::check_id(account.key) {
            return Ok(account);
        }
    }

    Err!(ProgramError::InvalidInstructionData; "rent account not found in {:?}",  accounts)
}<|MERGE_RESOLUTION|>--- conflicted
+++ resolved
@@ -128,28 +128,14 @@
     Ok(address)
 }
 
-<<<<<<< HEAD
 // pub fn find_sysvar_info<'a>(accounts: &'a [AccountInfo<'a>]) -> Result<&'a AccountInfo<'a>, ProgramError> {
 //     for account in accounts {
 //         if solana_program::sysvar::instructions::check_id(account.key) {
 //             return Ok(account);
 //         }
 //     }
-
-//     debug_print!("sysvar account not found");
-//     Err(ProgramError::InvalidInstructionData)
+// Err!(ProgramError::InvalidInstructionData; "sysvar account not found in {:?}", accounts)
 // }
-=======
-pub fn find_sysvar_info<'a>(accounts: &'a [AccountInfo<'a>]) -> Result<&'a AccountInfo<'a>, ProgramError> {
-    for account in accounts {
-        if solana_program::sysvar::instructions::check_id(account.key) {
-            return Ok(account);
-        }
-    }
-
-    Err!(ProgramError::InvalidInstructionData; "sysvar account not found in {:?}", accounts)
-}
->>>>>>> dff1c75e
 
 pub fn find_rent_info<'a>(accounts: &'a [AccountInfo<'a>]) -> Result<&'a AccountInfo<'a>, ProgramError> {
     for account in accounts {

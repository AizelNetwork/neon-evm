--- conflicted
+++ resolved
@@ -9,7 +9,10 @@
 use crate::evm::analysis::Bitvec;
 use crate::evm::eof::FunctionMetadata;
 use crate::evm::opcode_table::OpCode;
-use crate::evm::opcode_table::OpCode::{CALLF, PUSH0, PUSH1, PUSH32, RETF, RJUMP, RJUMPI, RJUMPV};
+use crate::evm::opcode_table::OpCode::{
+    CALLCODE, CALLF, JUMP, JUMPI, PC, PUSH0, PUSH1, PUSH32, RETF, RJUMP, RJUMPI, RJUMPV,
+    SELFDESTRUCT,
+};
 use crate::evm::stack::STACK_SIZE;
 use crate::evm::Buffer;
 use std::collections::HashMap;
@@ -44,11 +47,7 @@
             count += 1;
             opcode = code.get_or_default(i);
 
-<<<<<<< HEAD
             if !OpCode::has_opcode(opcode) {
-=======
-            if !OpCode::has_opcode(opcode) && Self::DEPRECATED_OPCODES.contains(&opcode) {
->>>>>>> 09b50618
                 return Err(Error::ValidationUndefinedInstruction(opcode, i));
             }
 

//! Solana Backend for rust evm
use evm::{
    backend::{Basic, Backend},
    CreateScheme, Capture, Transfer, ExitReason,
    H160, H256, U256
};
use core::convert::Infallible;
use solana_program::{
    account_info::AccountInfo,
    pubkey::Pubkey,
    instruction::{Instruction, AccountMeta},
    entrypoint::ProgramResult,
    hash::hash as sha256_digest,
};
use std::convert::TryInto;
use arrayref::{array_ref, array_refs};
use crate::{
    solidity_account::SolidityAccount,
    utils::{keccak256_h256, keccak256_h256_v, keccak256_digest},
};

/// Account storage
/// Trait to access account info
#[allow(clippy::redundant_closure_for_method_calls)]
pub trait AccountStorage {
    /// Apply function to given account
    fn apply_to_account<U, D, F>(&self, address: &H160, d: D, f: F) -> U
    where F: FnOnce(&SolidityAccount) -> U,
          D: FnOnce() -> U;

    /// Get contract address
    fn contract(&self) -> H160;
    /// Get caller address
    fn origin(&self) -> H160;
    /// Get block number
    fn block_number(&self) -> U256;
    /// Get block timestamp
    fn block_timestamp(&self) -> U256;

    /// Get solana address for given ethereum account
    fn get_account_solana_address(&self, address: &H160) -> Option<Pubkey> { self.apply_to_account(address, || None, |account| Some(account.get_solana_address())) }
    /// Check if ethereum account exists
    fn exists(&self, address: &H160) -> bool { self.apply_to_account(address, || false, |_| true) }
    /// Get account basic info (balance and nonce)
    fn basic(&self, address: &H160) -> Basic { self.apply_to_account(address, || Basic{balance: U256::zero(), nonce: U256::zero()}, |account| account.basic()) }
    /// Get code hash
    fn code_hash(&self, address: &H160) -> H256 { self.apply_to_account(address, || keccak256_h256(&[]) , |account| account.code_hash()) }
    /// Get code size
    fn code_size(&self, address: &H160) -> usize { self.apply_to_account(address, || 0, |account| account.code_size()) }
    /// Get code data
    fn code(&self, address: &H160) -> Vec<u8> { self.apply_to_account(address, Vec::new, |account| account.get_code()) }
    /// Get valids data
    fn valids(&self, address: &H160) -> Vec<u8> { self.apply_to_account(address, Vec::new, |account| account.get_valids()) }
    /// Get data from storage
    fn storage(&self, address: &H160, index: &U256) -> U256 { self.apply_to_account(address, U256::zero, |account| account.get_storage(index)) }
    /// Get account seeds
    fn seeds(&self, address: &H160) -> Option<(H160, u8)> {self.apply_to_account(address, || None, |account| Some(account.get_seeds())) }
    /// External call
    /// # Errors
    /// Will return `Err` if the external call returns err
    fn external_call(&self, _: &Instruction, _: &[AccountInfo]) -> ProgramResult { Ok(()) }
}

/// Solana Backend for rust evm
pub struct SolanaBackend<'a, 's, S> {
    account_storage: &'s S,
    account_infos: Option<&'a [AccountInfo<'a>]>,
}

<<<<<<< HEAD
static SYSTEM_ACCOUNT: H160 = H160([0xff, 0, 0, 0, 0, 0, 0, 0, 0, 0, 0, 0, 0, 0, 0, 0, 0, 0, 0, 0]);
static SYSTEM_ACCOUNT_ECRECOVER: H160 = H160([0, 0, 0, 0, 0, 0, 0, 0, 0, 0, 0, 0, 0, 0, 0, 0, 0, 0, 0, 0x01]);
static SYSTEM_ACCOUNT_RIPEMD160: H160 = H160([0, 0, 0, 0, 0, 0, 0, 0, 0, 0, 0, 0, 0, 0, 0, 0, 0, 0, 0, 0x03]);
=======
const SYSTEM_ACCOUNT: H160 = H160([0xff, 0, 0, 0, 0, 0, 0, 0, 0, 0, 0, 0, 0, 0, 0, 0, 0, 0, 0, 0]);
const SYSTEM_ACCOUNT_ECRECOVER: H160 = H160([0, 0, 0, 0, 0, 0, 0, 0, 0, 0, 0, 0, 0, 0, 0, 0, 0, 0, 0, 0x01]);
const SYSTEM_ACCOUNT_SHA_256: H160 = H160([0, 0, 0, 0, 0, 0, 0, 0, 0, 0, 0, 0, 0, 0, 0, 0, 0, 0, 0, 0x02]);
>>>>>>> b69d03f5

impl<'a, 's, S> SolanaBackend<'a, 's, S> where S: AccountStorage {
    /// Create `SolanaBackend`
    pub fn new(account_storage: &'s S, account_infos: Option<&'a [AccountInfo<'a>]>) -> Self {
        debug_print!("backend::new"); 
        Self { account_storage, account_infos }
    }

    #[allow(clippy::unused_self)]
    fn is_solana_address(&self, code_address: &H160) -> bool {
        *code_address == SYSTEM_ACCOUNT
    }

    /// Is system address
    #[must_use]
    pub fn is_system_address(address: &H160) -> bool {
        *address == SYSTEM_ACCOUNT
        || *address == SYSTEM_ACCOUNT_ECRECOVER
<<<<<<< HEAD
        || *address == SYSTEM_ACCOUNT_RIPEMD160
=======
        || *address == SYSTEM_ACCOUNT_SHA_256
>>>>>>> b69d03f5
    }

    /// Call inner ecrecover
    #[must_use]
    pub fn call_inner_ecrecover(
        input: &[u8],
    ) -> Option<Capture<(ExitReason, Vec<u8>), Infallible>> {
        debug_print!("ecrecover");
        debug_print!("input: {}", &hex::encode(&input));

        if input.len() != 128 {
            return Some(Capture::Exit((ExitReason::Succeed(evm::ExitSucceed::Returned), vec![0; 32])));
        }

        let data = array_ref![input, 0, 128];
        let (msg, v, sig) = array_refs![data, 32, 32, 64];
        let message = secp256k1::Message::parse(msg);

        let signature = secp256k1::Signature::parse(sig);

        let v: u8 = match U256::from_big_endian(v).try_into() {
            Ok(value) => value,
            Err(_) => return Some(Capture::Exit((ExitReason::Succeed(evm::ExitSucceed::Returned), vec![0; 32])))
        };
        let recovery_id = match secp256k1::RecoveryId::parse_rpc(v) {
            Ok(value) => value,
            Err(_) => return Some(Capture::Exit((ExitReason::Succeed(evm::ExitSucceed::Returned), vec![0; 32])))
        };

        let public_key = match secp256k1::recover(&message, &signature, &recovery_id) {
            Ok(value) => value,
            Err(_) => return Some(Capture::Exit((ExitReason::Succeed(evm::ExitSucceed::Returned), vec![0; 32])))
        };

        let mut address = keccak256_digest(&public_key.serialize()[1..]);
        address[0..12].fill(0);
        debug_print!("{}", &hex::encode(&address));

        Some(Capture::Exit((ExitReason::Succeed(evm::ExitSucceed::Returned), address)))
    }

<<<<<<< HEAD
    /// Call inner ripemd160
    #[must_use]
    pub fn call_inner_ripemd160(
        input: &[u8],
    ) -> Option<Capture<(ExitReason, Vec<u8>), Infallible>> {
        use ripemd160::{Ripemd160, Digest};
        debug_print!("ripemd160");
        debug_print!("input: {}", &hex::encode(&input));
        
        let mut hasher = Ripemd160::new();

        // process input message
        hasher.update(input);

        // acquire hash digest in the form of GenericArray,
        // which in this case is equivalent to [u8; 20]
        let hash_val = hasher.finalize();
        debug_print!("{}", &hex::encode(&hash_val[..]));

        // transform to [u8; 32]
        let mut result = vec![0_u8; 12];
        result.extend(&hash_val[..]);

        debug_print!("{}", &hex::encode(&result));

        Some(Capture::Exit((ExitReason::Succeed(evm::ExitSucceed::Returned), result)))
=======
    /// Call inner sha256
    #[must_use]
    pub fn call_inner_sha256(
        input: &[u8],
    ) -> Option<Capture<(ExitReason, Vec<u8>), Infallible>> {
        debug_print!("sha256");
        debug_print!("input: {}", &hex::encode(&input));

        let hash = sha256_digest(input);

        Some(Capture::Exit((ExitReason::Succeed(evm::ExitSucceed::Returned), hash.to_bytes().to_vec())))
>>>>>>> b69d03f5
    }

    /// Get chain id
    #[must_use]
    pub fn chain_id() -> U256 { U256::from(111) }
}

impl<'a, 's, S> Backend for SolanaBackend<'a, 's, S> where S: AccountStorage {
    fn gas_price(&self) -> U256 { U256::zero() }
    fn origin(&self) -> H160 { self.account_storage.origin() }
    fn block_hash(&self, _number: U256) -> H256 { H256::default() }
    fn block_number(&self) -> U256 {
        self.account_storage.block_number()
    }
    fn block_coinbase(&self) -> H160 { H160::default() }
    fn block_timestamp(&self) -> U256 {
        self.account_storage.block_timestamp()
    }
    fn block_difficulty(&self) -> U256 { U256::zero() }
    fn block_gas_limit(&self) -> U256 { U256::from(u64::MAX) }
    fn chain_id(&self) -> U256 { Self::chain_id() }

    fn exists(&self, address: H160) -> bool {
        self.account_storage.exists(&address)
    }
    fn basic(&self, address: H160) -> Basic {
        self.account_storage.basic(&address)
    }
    fn code_hash(&self, address: H160) -> H256 {
        self.account_storage.code_hash(&address)
    }
    fn code_size(&self, address: H160) -> usize {
        self.account_storage.code_size(&address)
    }
    fn code(&self, address: H160) -> Vec<u8> {
        self.account_storage.code(&address)
    }
    fn valids(&self, address: H160) -> Vec<u8> {
        self.account_storage.valids(&address)
    }
    fn storage(&self, address: H160, index: U256) -> U256 {
        self.account_storage.storage(&address, &index)
    }

    #[allow(unused_variables)]
    fn create(&self, scheme: &CreateScheme, address: &H160) {
        if let CreateScheme::Create2 {caller, code_hash, salt} = scheme {
            debug_print!("CreateScheme2 {} from {} {} {} {}", &hex::encode(address), &hex::encode(caller), &hex::encode(code_hash), &hex::encode(salt), "" /*dummy arg for use correct message function*/);
        } else {
            debug_print!("Call create");
        }
        /* let account = if let CreateScheme::Create2{salt,..} = scheme
                {Pubkey::new(&salt.to_fixed_bytes())} else {Pubkey::default()};
        self.add_alias(address, &account);*/
    }

    fn call_inner(&self,
        code_address: H160,
        _transfer: Option<Transfer>,
        input: Vec<u8>,
        _target_gas: Option<u64>,
        _is_static: bool,
        _take_l64: bool,
        _take_stipend: bool,
    ) -> Option<Capture<(ExitReason, Vec<u8>), Infallible>> {
        if code_address == SYSTEM_ACCOUNT_ECRECOVER {
            return Self::call_inner_ecrecover(&input);
        }
<<<<<<< HEAD
        if code_address == SYSTEM_ACCOUNT_RIPEMD160 {
            return Self::call_inner_ripemd160(&input);
=======
        if code_address == SYSTEM_ACCOUNT_SHA_256 {
            return Self::call_inner_sha256(&input);
>>>>>>> b69d03f5
        }

        if !self.is_solana_address(&code_address) {
            return None;
        }

        debug_print!("Call inner");
        debug_print!("{}", &code_address.to_string());
        debug_print!("{}", &hex::encode(&input));

        let (cmd, input) = input.split_at(1);
        match cmd[0] {
            0 => {
                let (program_id, input) = input.split_at(32);
                let program_id = Pubkey::new(program_id);
        
                let (acc_length, input) = input.split_at(2);
                let acc_length = acc_length.try_into().ok().map(u16::from_be_bytes).unwrap();
                
                let mut accounts = Vec::new();
                for i in 0..acc_length {
                    let data = array_ref![input, 35*i as usize, 35];
                    let (translate, signer, writable, pubkey) = array_refs![data, 1, 1, 1, 32];
                    let pubkey = if translate[0] == 0 {
                        Pubkey::new(pubkey)
                    } else {
                        match self.account_storage.get_account_solana_address(&H160::from_slice(&pubkey[12..])) {
                            Some(key) => key,
                            None => { return Some(Capture::Exit((ExitReason::Error(evm::ExitError::InvalidRange), Vec::new()))); },
                        }
                    };
                    accounts.push(AccountMeta {
                        is_signer: signer[0] != 0,
                        is_writable: writable[0] != 0,
                        pubkey,
                    });
                    debug_print!("Acc: {}", pubkey);
                };
        
                let (_, input) = input.split_at(35 * acc_length as usize);
                debug_print!("{}", &hex::encode(&input));

                debug_print!("account_infos[");
                #[allow(unused_variables)]
                for info in self.account_infos.unwrap() {
                    debug_print!("  {}", info.key);
                };
                debug_print!("]");

                let result = self.account_storage.external_call(
                    &Instruction { program_id, accounts, data: input.to_vec() },
                    self.account_infos.unwrap(),
                );

                debug_print!("result: {:?}", result);

                #[allow(unused_variables)]
                if let Err(err) = result {
                    debug_print!("result/err: {}", err);
                    return Some(Capture::Exit((ExitReason::Error(evm::ExitError::InvalidRange), Vec::new())));
                };
                Some(Capture::Exit((ExitReason::Succeed(evm::ExitSucceed::Stopped), Vec::new())))
            },
            1 => {
                let data = array_ref![input, 0, 66];
                let (tr_base, tr_owner, base, owner) = array_refs![data, 1, 1, 32, 32];

                let base = if tr_base[0] == 0 {
                    Pubkey::new(base)
                } else {
                    match self.account_storage.get_account_solana_address(&H160::from_slice(&base[12..])) {
                        Some(key) => key,
                        None => { return Some(Capture::Exit((ExitReason::Error(evm::ExitError::InvalidRange), Vec::new()))); },
                    }
                };

                let owner = if tr_owner[0] == 0 {
                    Pubkey::new(owner)
                } else {
                    match self.account_storage.get_account_solana_address(&H160::from_slice(&owner[12..])) {
                        Some(key) => key,
                        None => { return Some(Capture::Exit((ExitReason::Error(evm::ExitError::InvalidRange), Vec::new()))); },
                    }
                };

                let (_, seed) = input.split_at(66);
                let seed = if let Ok(seed) = std::str::from_utf8(seed) {seed}
                else {return Some(Capture::Exit((ExitReason::Error(evm::ExitError::InvalidRange), Vec::new())));};

                let pubkey = if let Ok(pubkey) = Pubkey::create_with_seed(&base, seed, &owner) {pubkey}
                else {return Some(Capture::Exit((ExitReason::Error(evm::ExitError::InvalidRange), Vec::new())));};

                debug_print!("result: {}", &hex::encode(pubkey.as_ref()));
                Some(Capture::Exit((ExitReason::Succeed(evm::ExitSucceed::Returned), pubkey.as_ref().to_vec())))
            },
            _ => {
                Some(Capture::Exit((ExitReason::Error(evm::ExitError::InvalidRange), Vec::new())))
            }
        }
    }

    fn keccak256_h256(&self, data: &[u8]) -> H256 {
        keccak256_h256(data)
    }

    fn keccak256_h256_v(&self, data: &[&[u8]]) -> H256 {
        keccak256_h256_v(data)
    }
}


#[cfg(test)]
mod test {
    use super::*;
    use crate::utils::*;
    use solana_sdk::{
        account::Account,
        account_info::{AccountInfo},
        pubkey::Pubkey,
        program_error::ProgramError,
    };
    use evm::executor::StackExecutor;
    use std::str::FromStr;

    pub struct TestContract;
    impl TestContract {
        fn code() -> Vec<u8> {
            hex::decode("608060405234801561001057600080fd5b50336000806101000a81548173ffffffffffffffffffffffffffffffffffffffff021916908373ffffffffffffffffffffffffffffffffffffffff1602179055506000809054906101000a900473ffffffffffffffffffffffffffffffffffffffff1673ffffffffffffffffffffff\
                         ffffffffffffffffff16600073ffffffffffffffffffffffffffffffffffffffff167f342827c97908e5e2f71151c08502a66d44b6f758e3ac2f1de95f02eb95f0a73560405160405180910390a361030e806100dc6000396000f3fe60806040526004361061002d5760003560e01c8063893d20e814610087578063a6f9dae1\
                         146100de57610082565b36610082573373ffffffffffffffffffffffffffffffffffffffff167f357b676c439b9e49b4410f8eb8680bee4223724802d8e3fd422e1756f87b475f346040518082815260200191505060405180910390a2005b600080fd5b34801561009357600080fd5b5061009c61012f565b604051808273ff\
                         ffffffffffffffffffffffffffffffffffffff1673ffffffffffffffffffffffffffffffffffffffff16815260200191505060405180910390f35b3480156100ea57600080fd5b5061012d6004803603602081101561010157600080fd5b81019080803573ffffffffffffffffffffffffffffffffffffffff16906020019092\
                         9190505050610158565b005b60008060009054906101000a900473ffffffffffffffffffffffffffffffffffffffff16905090565b6000809054906101000a900473ffffffffffffffffffffffffffffffffffffffff1673ffffffffffffffffffffffffffffffffffffffff163373ffffffffffffffffffffffffffffffffff\
                         ffffff161461021a576040517f08c379a00000000000000000000000000000000000000000000000000000000081526004018080602001828103825260138152602001807f43616c6c6572206973206e6f74206f776e65720000000000000000000000000081525060200191505060405180910390fd5b8073ffffffffffffff\
                         ffffffffffffffffffffffffff166000809054906101000a900473ffffffffffffffffffffffffffffffffffffffff1673ffffffffffffffffffffffffffffffffffffffff167f342827c97908e5e2f71151c08502a66d44b6f758e3ac2f1de95f02eb95f0a73560405160405180910390a3806000806101000a81548173ffff\
                         ffffffffffffffffffffffffffffffffffff021916908373ffffffffffffffffffffffffffffffffffffffff1602179055505056fea2646970667358221220b849632806a5977f44b6046c4fe652d5d08e1bbfeec2623ad673961467e58efc64736f6c63430006060033").unwrap()
        }
    
        fn get_owner() -> Vec<u8> {
            let mut v = Vec::new();
            v.extend_from_slice(&0x893d_20e8_u32.to_be_bytes());
            v
        }
    
        fn change_owner(address: H160) -> Vec<u8> {
            let mut v = Vec::new();
            v.extend_from_slice(&0xa6f9_dae1_u32.to_be_bytes());
            v.extend_from_slice(&[0_u8;12]);
            v.extend_from_slice(&<[u8;20]>::from(address));
            v
        }
    }
    
    pub struct ERC20Contract;
    impl ERC20Contract {
        fn wrapper_code() -> Vec<u8> {
            hex::decode("608060405273ff000000000000000000000000000000000000006000806101000a81548173ffffffffffffffffffffffffffffffffffffffff021916908373ffffffffffffffffffffffffffffffffffffffff16021790555034801561006457600080fd5b50610ca0806100746000396000f3fe608060405234801561001057600080fd5b50600436106100365760003560e01c806354d5db4c1461003b578063fa432d5d14610057575b600080fd5b61005560048036036100509190810190610657565b610073565b005b610071600480360361006c91908101906105b0565b610210565b005b600060019050606060036040519080825280602002602001820160405280156100b657816020015b6100a36104ef565b81526020019060019003908161009b5790505b50905060405180608001604052806000151581526020016000809054906101000a900473ffffffffffffffffffffffffffffffffffffffff166040516020016100ff91906108f1565b6040516020818303038152906040528152602001600115158152602001600015158152508160008151811061013057fe5b602002602001018190525060405180608001604052806001151581526020013060405160200161016091906108f1565b6040516020818303038152906040528152602001600115158152602001600015158152508160018151811061019157fe5b60200260200101819052506040518060800160405280861515815260200185815260200160001515815260200160011515815250816002815181106101d257fe5b60200260200101819052506102088183856040516020016101f492919061094f565b60405160208183030381529060405261038e565b505050505050565b60008090506060600360405190808252806020026020018201604052801561025257816020015b61023f6104ef565b8152602001906001900390816102375790505b50905060405180608001604052806000151581526020016000809054906101000a900473ffffffffffffffffffffffffffffffffffffffff1660405160200161029b91906108f1565b604051602081830303815290604052815260200160011515815260200160001515815250816000815181106102cc57fe5b602002602001018190525060405180608001604052808815158152602001878152602001600115158152602001600015158152508160018151811061030d57fe5b602002602001018190525060405180608001604052808615158152602001858152602001600015158152602001600115158152508160028151811061034e57fe5b6020026020010181905250610384818385604051602001610370929190610923565b60405160208183030381529060405261038e565b5050505050505050565b6060600060606040518060600160405280602b8152602001610c33602b9139905060608186866040516024016103c69392919061097b565b6040516020818303038152906040527ff6fb1cc3000000000000000000000000000000000000000000000000000000007bffffffffffffffffffffffffffffffffffffffffffffffffffffffff19166020820180517bffffffffffffffffffffffffffffffffffffffffffffffffffffffff8381831617835250505050905060606000809054906101000a900473ffffffffffffffffffffffffffffffffffffffff1673ffffffffffffffffffffffffffffffffffffffff168260405161048d919061090c565b6000604051808303816000865af19150503d80600081146104ca576040519150601f19603f3d011682016040523d82523d6000602084013e6104cf565b606091505b508092508195505050836104e257600080fd5b8094505050505092915050565b6040518060800160405280600015158152602001606081526020016000151581526020016000151581525090565b60008135905061052c81610bed565b92915050565b600082601f83011261054357600080fd5b8135610556610551826109f4565b6109c7565b9150808252602083016020830185838301111561057257600080fd5b61057d838284610b21565b50505092915050565b60008135905061059581610c04565b92915050565b6000813590506105aa81610c1b565b92915050565b600080600080600060a086880312156105c857600080fd5b60006105d68882890161051d565b955050602086013567ffffffffffffffff8111156105f357600080fd5b6105ff88828901610532565b94505060406106108882890161051d565b935050606086013567ffffffffffffffff81111561062d57600080fd5b61063988828901610532565b925050608061064a88828901610586565b9150509295509295909350565b60008060006060848603121561066c57600080fd5b600061067a8682870161051d565b935050602084013567ffffffffffffffff81111561069757600080fd5b6106a386828701610532565b92505060406106b48682870161059b565b9150509250925092565b60006106ca8383610849565b905092915050565b6106e36106de82610ab8565b610b63565b82525050565b60006106f482610a30565b6106fe8185610a69565b93508360208202850161071085610a20565b8060005b8581101561074c578484038952815161072d85826106be565b945061073883610a5c565b925060208a01995050600181019050610714565b50829750879550505050505092915050565b61076781610aca565b82525050565b600061077882610a46565b6107828185610a8b565b9350610792818560208601610b30565b61079b81610bb5565b840191505092915050565b60006107b182610a46565b6107bb8185610a9c565b93506107cb818560208601610b30565b80840191505092915050565b60006107e282610a3b565b6107ec8185610a7a565b93506107fc818560208601610b30565b61080581610bb5565b840191505092915050565b600061081b82610a51565b6108258185610aa7565b9350610835818560208601610b30565b61083e81610bb5565b840191505092915050565b6000608083016000830151610861600086018261075e565b506020830151848203602086015261087982826107d7565b915050604083015161088e604086018261075e565b5060608301516108a1606086018261075e565b508091505092915050565b6108bd6108b882610af6565b610b87565b82525050565b6108d46108cf82610b00565b610b91565b82525050565b6108eb6108e682610b14565b610ba3565b82525050565b60006108fd82846106d2565b60148201915081905092915050565b600061091882846107a6565b915081905092915050565b600061092f82856108da565b60018201915061093f82846108ac565b6020820191508190509392505050565b600061095b82856108da565b60018201915061096b82846108c3565b6008820191508190509392505050565b600060608201905081810360008301526109958186610810565b905081810360208301526109a981856106e9565b905081810360408301526109bd818461076d565b9050949350505050565b6000604051905081810181811067ffffffffffffffff821117156109ea57600080fd5b8060405250919050565b600067ffffffffffffffff821115610a0b57600080fd5b601f19601f8301169050602081019050919050565b6000819050602082019050919050565b600081519050919050565b600081519050919050565b600081519050919050565b600081519050919050565b6000602082019050919050565b600082825260208201905092915050565b600082825260208201905092915050565b600082825260208201905092915050565b600081905092915050565b600082825260208201905092915050565b6000610ac382610ad6565b9050919050565b60008115159050919050565b600073ffffffffffffffffffffffffffffffffffffffff82169050919050565b6000819050919050565b600067ffffffffffffffff82169050919050565b600060ff82169050919050565b82818337600083830152505050565b60005b83811015610b4e578082015181840152602081019050610b33565b83811115610b5d576000848401525b50505050565b6000610b6e82610b75565b9050919050565b6000610b8082610be0565b9050919050565b6000819050919050565b6000610b9c82610bc6565b9050919050565b6000610bae82610bd3565b9050919050565b6000601f19601f8301169050919050565b60008160c01b9050919050565b60008160f81b9050919050565b60008160601b9050919050565b610bf681610aca565b8114610c0157600080fd5b50565b610c0d81610af6565b8114610c1857600080fd5b50565b610c2481610b00565b8114610c2f57600080fd5b5056fe546f6b656e6b65675166655a79694e77414a624e62474b5046584357754276663953733632335651354441a365627a7a72315820e5121293a83e25a54f9242231e22c734eaf2d099e0cf50b0b2e55ed664f1b5626c6578706572696d656e74616cf564736f6c63430005110040").unwrap()
        }

        fn code() -> Vec<u8> {
            hex::decode("608060405234801561001057600080fd5b50610283806100206000396000f3fe608060405234801561001057600080fd5b50600436106100355760003560e01c8062362a951461003a5780637c64bbc91461007e575b600080fd5b61007c6004803603602081101561005057600080fd5b81019080803573ffffffffffffffffffffffffffffffffffffffff1690602001909291905050506100c2565b005b6100c06004803603602081101561009457600080fd5b81019080803573ffffffffffffffffffffffffffffffffffffffff169060200190929190505050610174565b005b60008190508073ffffffffffffffffffffffffffffffffffffffff166354d5db4c600160056040518363ffffffff1660e01b81526004018083151515158152602001806020018367ffffffffffffffff168152602001828103825260148152602001806c010000000000000000000000008152506020019350505050600060405180830381600087803b15801561015857600080fd5b505af115801561016c573d6000803e3d6000fd5b505050505050565b60008190508073ffffffffffffffffffffffffffffffffffffffff1663fa432d5d60018060056040518463ffffffff1660e01b81526004018084151515158152602001806020018415151515815260200180602001848152602001838103835260148152602001806c02000000000000000000000000815250602001838103825260148152602001806c0100000000000000000000000081525060200195505050505050600060405180830381600087803b15801561023257600080fd5b505af1158015610246573d6000803e3d6000fd5b50505050505056fea265627a7a72315820ca2437b183207f96490f27151feae3066ef011cc1e18ae150f0ecae87100317364736f6c63430005110032").unwrap()
        }

        fn donate() -> Vec<u8> {
            hex::decode("ed88c68e").unwrap()
        }

        fn donateFrom() -> Vec<u8> {
            hex::decode("3071fbec").unwrap()
        }
    }

    #[test]
    fn test_solidity_address() -> Result<(), ProgramError> {
        use std::str::FromStr;
//        let account = Pubkey::from_str("Bfj8CF5ywavXyqkkuKSXt5AVhMgxUJgHfQsQjPc1JKzj").unwrap();
        let account = Pubkey::from_str("SysvarRent111111111111111111111111111111111").unwrap();
        let account = Pubkey::from_str("6ghLBF2LZAooDnmUMVm8tdNK6jhcAQhtbQiC7TgVnQ2r").unwrap();
        let sol_acc = solidity_address(&account);
        println!("{:?}", hex::encode(account.to_bytes()));
        println!("{:?}", hex::encode(sol_acc));
        Ok(())
    }

    #[test]
    fn test_solana_backend() -> Result<(), ProgramError> {
        let owner = Pubkey::new_unique();
        let mut accounts = Vec::new();

        for i in 0..4 {
            accounts.push( (
                    Pubkey::new_unique(), i == 0,
                    Account::new(((i+2)*1000) as u64, 10*1024, &owner)
                ) );
        }
        accounts.push((Pubkey::new_unique(), false, Account::new(1234u64, 0, &owner)));
        accounts.push((Pubkey::new_unique(), false, Account::new(5423u64, 1024, &Pubkey::new_unique())));
        accounts.push((Pubkey::new_unique(), false, Account::new(1234u64, 0, &Pubkey::new_unique())));

        for acc in &accounts {println!("{:x?}", acc);};

        let mut infos = Vec::new();
        for acc in &mut accounts {
            infos.push(AccountInfo::from((&acc.0, acc.1, &mut acc.2)));
        }

        let mut backend = SolanaBackend::new(&owner, Some(&infos[..]));

        let config = evm::Config::default();
        let mut executor = StackExecutor::new(&backend, u64::MAX, &config);

        assert_eq!(backend.exists(solidity_address(&owner)), false);
        assert_eq!(backend.exists(solidity_address(infos[1].key)), true);

        let creator = solidity_address(infos[1].key);
        println!("Creator: {:?}", creator);
        executor.deposit(creator, U256::exp10(18));

        let contract = executor.create_address(CreateScheme::Create2{caller: creator, code_hash: keccak256_digest(&TestContract::code()), salt: infos[0].key.to_bytes().into()});
        let exit_reason = executor.transact_create2(creator, U256::zero(), TestContract::code(), infos[0].key.to_bytes().into(), u64::MAX);
        println!("Create contract {:?}: {:?}", contract, exit_reason);

        let (applies, logs) = executor.deconstruct();

//        backend.add_account(contract, &infos[0]);
        let apply_result = backend.apply(applies, logs, false);
        println!("Apply result: {:?}", apply_result);

        println!();
//        let mut backend = SolanaBackend::new(&infos).unwrap();
        let mut executor = StackExecutor::new(&backend, u64::MAX, &config);
        println!("======================================");
        println!("Contract: {:x}", contract);
        println!("{:x?}", backend.exists(contract));
        println!("{:x}", backend.code_size(contract));
        println!("code_hash {:x}", backend.code_hash(contract));
        println!("code: {:x?}", hex::encode(backend.code(contract)));
        println!("storage value: {:x}", backend.storage(contract, H256::default()));
        println!();

        println!("Creator: {:x}", creator);
        println!("code_size: {:x}", backend.code_size(creator));
        println!("code_hash: {:x}", backend.code_hash(creator));
        println!("code: {:x?}", hex::encode(backend.code(creator)));

        println!("Missing account code_size: {:x}", backend.code_size(H160::zero()));
        println!("Code_hash: {:x}", backend.code_hash(H160::zero()));
        println!("storage value: {:x}", backend.storage(H160::zero(), H256::default()));

        let (exit_reason, result) = executor.transact_call(
                creator, contract, U256::zero(), TestContract::get_owner(), u64::MAX);
        println!("Call: {:?}, {}", exit_reason, hex::encode(&result));

        let (applies, logs) = executor.deconstruct();
        backend.apply(applies, logs, false)?;
        

/*        println!();
        for acc in &accounts {
            println!("{:x?}", acc);
        }*/
        Ok(())
    }

    #[test]
    fn test_erc20_wrapper() -> Result<(), ProgramError> {
        let owner = Pubkey::new_unique();
        let mut accounts = Vec::new();

        for i in 0..4 {
            accounts.push( (
                    Pubkey::new_unique(), i == 0,
                    Account::new(((i+2)*1000) as u64, 10*1024, &owner)
                ) );
        }
        accounts.push((Pubkey::new_unique(), false, Account::new(1234u64, 0, &owner)));
        accounts.push((Pubkey::new_unique(), false, Account::new(5423u64, 1024, &Pubkey::new_unique())));
        accounts.push((Pubkey::new_unique(), false, Account::new(1234u64, 0, &Pubkey::new_unique())));

        for acc in &accounts {println!("{:x?}", acc);};

        let mut infos = Vec::new();
        for acc in &mut accounts {
            infos.push(AccountInfo::from((&acc.0, acc.1, &mut acc.2)));
        }

        let mut backend = SolanaBackend::new(&owner, &infos[..]).unwrap();

        let config = evm::Config::default();
        let mut executor = StackExecutor::new(&backend, u64::MAX, &config);

        assert_eq!(backend.exists(solidity_address(&owner)), false);
        assert_eq!(backend.exists(solidity_address(infos[1].key)), true);

        let creator = solidity_address(infos[1].key);
        println!("Creator: {:?}", creator);
        executor.deposit(creator, U256::exp10(18));

        let contract = executor.create_address(CreateScheme::Create2{caller: creator, code_hash: keccak256_digest(&ERC20Contract::wrapper_code()), salt: infos[0].key.to_bytes().into()});
        let exit_reason = executor.transact_create2(creator, U256::zero(), ERC20Contract::wrapper_code(), infos[0].key.to_bytes().into(), u64::MAX);
        println!("Create contract {:?}: {:?}", contract, exit_reason);

        contract = executor.create_address(CreateScheme::Create2{caller: creator, code_hash: keccak256_digest(&ERC20Contract::code()), salt: infos[0].key.to_bytes().into()});
        exit_reason = executor.transact_create2(creator, U256::zero(), ERC20Contract::code(), infos[0].key.to_bytes().into(), u64::MAX);
        println!("Create contract {:?}: {:?}", contract, exit_reason);

        let (applies, logs) = executor.deconstruct();

//        backend.add_account(contract, &infos[0]);
        let apply_result = backend.apply(applies, logs, false);
        println!("Apply result: {:?}", apply_result);

        println!();
//        let mut backend = SolanaBackend::new(&infos).unwrap();
        let mut executor = StackExecutor::new(&backend, u64::MAX, &config);
        println!("======================================");
        println!("Contract: {:x}", contract);
        println!("{:x?}", backend.exists(contract));
        println!("{:x}", backend.code_size(contract));
        println!("code_hash {:x}", backend.code_hash(contract));
        println!("code: {:x?}", hex::encode(backend.code(contract)));
        println!("storage value: {:x}", backend.storage(contract, H256::default()));
        println!();

        println!("Creator: {:x}", creator);
        println!("code_size: {:x}", backend.code_size(creator));
        println!("code_hash: {:x}", backend.code_hash(creator));
        println!("code: {:x?}", hex::encode(backend.code(creator)));

        println!("Missing account code_size: {:x}", backend.code_size(H160::zero()));
        println!("Code_hash: {:x}", backend.code_hash(H160::zero()));
        println!("storage value: {:x}", backend.storage(H160::zero(), H256::default()));

        let (exit_reason, result) = executor.transact_call(
                creator, contract, U256::zero(), ERC20Contract::donate(), u64::MAX);
        println!("Call: {:?}, {}", exit_reason, hex::encode(&result));

        let (exit_reason, result) = executor.transact_call(
                creator, contract, U256::zero(), ERC20Contract::donateFrom(), u64::MAX);
        println!("Call: {:?}, {}", exit_reason, hex::encode(&result));

        let (applies, logs) = executor.deconstruct();
        backend.apply(applies, logs, false)?;
        

/*        println!();
        for acc in &accounts {
            println!("{:x?}", acc);
        }*/
        Ok(())
    }
}<|MERGE_RESOLUTION|>--- conflicted
+++ resolved
@@ -67,15 +67,10 @@
     account_infos: Option<&'a [AccountInfo<'a>]>,
 }
 
-<<<<<<< HEAD
 static SYSTEM_ACCOUNT: H160 = H160([0xff, 0, 0, 0, 0, 0, 0, 0, 0, 0, 0, 0, 0, 0, 0, 0, 0, 0, 0, 0]);
 static SYSTEM_ACCOUNT_ECRECOVER: H160 = H160([0, 0, 0, 0, 0, 0, 0, 0, 0, 0, 0, 0, 0, 0, 0, 0, 0, 0, 0, 0x01]);
+const SYSTEM_ACCOUNT_SHA_256: H160 = H160([0, 0, 0, 0, 0, 0, 0, 0, 0, 0, 0, 0, 0, 0, 0, 0, 0, 0, 0, 0x02]);
 static SYSTEM_ACCOUNT_RIPEMD160: H160 = H160([0, 0, 0, 0, 0, 0, 0, 0, 0, 0, 0, 0, 0, 0, 0, 0, 0, 0, 0, 0x03]);
-=======
-const SYSTEM_ACCOUNT: H160 = H160([0xff, 0, 0, 0, 0, 0, 0, 0, 0, 0, 0, 0, 0, 0, 0, 0, 0, 0, 0, 0]);
-const SYSTEM_ACCOUNT_ECRECOVER: H160 = H160([0, 0, 0, 0, 0, 0, 0, 0, 0, 0, 0, 0, 0, 0, 0, 0, 0, 0, 0, 0x01]);
-const SYSTEM_ACCOUNT_SHA_256: H160 = H160([0, 0, 0, 0, 0, 0, 0, 0, 0, 0, 0, 0, 0, 0, 0, 0, 0, 0, 0, 0x02]);
->>>>>>> b69d03f5
 
 impl<'a, 's, S> SolanaBackend<'a, 's, S> where S: AccountStorage {
     /// Create `SolanaBackend`
@@ -94,11 +89,8 @@
     pub fn is_system_address(address: &H160) -> bool {
         *address == SYSTEM_ACCOUNT
         || *address == SYSTEM_ACCOUNT_ECRECOVER
-<<<<<<< HEAD
         || *address == SYSTEM_ACCOUNT_RIPEMD160
-=======
         || *address == SYSTEM_ACCOUNT_SHA_256
->>>>>>> b69d03f5
     }
 
     /// Call inner ecrecover
@@ -140,8 +132,7 @@
         Some(Capture::Exit((ExitReason::Succeed(evm::ExitSucceed::Returned), address)))
     }
 
-<<<<<<< HEAD
-    /// Call inner ripemd160
+    /// Call inner `ripemd160`
     #[must_use]
     pub fn call_inner_ripemd160(
         input: &[u8],
@@ -167,8 +158,9 @@
         debug_print!("{}", &hex::encode(&result));
 
         Some(Capture::Exit((ExitReason::Succeed(evm::ExitSucceed::Returned), result)))
-=======
-    /// Call inner sha256
+    }
+
+    /// Call inner `sha256`
     #[must_use]
     pub fn call_inner_sha256(
         input: &[u8],
@@ -179,7 +171,6 @@
         let hash = sha256_digest(input);
 
         Some(Capture::Exit((ExitReason::Succeed(evm::ExitSucceed::Returned), hash.to_bytes().to_vec())))
->>>>>>> b69d03f5
     }
 
     /// Get chain id
@@ -248,13 +239,10 @@
         if code_address == SYSTEM_ACCOUNT_ECRECOVER {
             return Self::call_inner_ecrecover(&input);
         }
-<<<<<<< HEAD
         if code_address == SYSTEM_ACCOUNT_RIPEMD160 {
             return Self::call_inner_ripemd160(&input);
-=======
         if code_address == SYSTEM_ACCOUNT_SHA_256 {
             return Self::call_inner_sha256(&input);
->>>>>>> b69d03f5
         }
 
         if !self.is_solana_address(&code_address) {

--- conflicted
+++ resolved
@@ -105,7 +105,6 @@
                 + bytes.fromhex("%062x" % 0x0 + "20") \
                 + bytes.fromhex("%064x" % len(data))\
                 + str.encode(data)
-<<<<<<< HEAD
 
     def test_02_sha256_contract(self):
         from hashlib import sha256
@@ -118,18 +117,5 @@
         print("Expect: ", expect_hash)
         self.assertEqual(result_hash, expect_hash)
 
-    # def test_03_ripemd160_contract(self):
-    #     import hashlib
-    #     print("ripemd160() - ", self.make_ripemd160("").hex())
-    #     trx = self.make_transactions(self.make_ripemd160(""))
-    #     result = send_transaction(client, trx, self.acc)["result"]
-    #     print("Result:")
-    #     print(b58decode(result['meta']['innerInstructions'][0]['instructions'][0]['data'])[2:].hex())
-    #     print("Expect:")
-    #     print(hashlib.new('ripemd160', str.encode("")).hexdigest())
-=======
-    
->>>>>>> cd51ff2e
-
 if __name__ == '__main__':
     unittest.main()
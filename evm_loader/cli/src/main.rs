#![deny(warnings)]
#![deny(clippy::all, clippy::pedantic, clippy::nursery)]

mod account_storage;
use crate::{
    account_storage::{
        EmulatorAccountStorage,
        AccountJSON,
    },
};

use evm_loader::{
    instruction::EvmInstruction,
    solana_backend::SolanaBackend,
    account_data::{AccountData, Account, Contract},
};

use evm::{executor::StackExecutor, ExitReason};
use evm::{H160, H256, U256};
use solana_sdk::{
    clock::Slot,
    commitment_config::{CommitmentConfig, CommitmentLevel},
    instruction::{AccountMeta, Instruction},
    loader_instruction::LoaderInstruction,
    message::Message,
    pubkey::Pubkey,
    signature::{Keypair, Signer, Signature},
    signers::Signers,
    transaction::Transaction,
    system_program,
    system_instruction,
    sysvar::{clock},
};
use serde_json::json;
use std::{
    collections::HashMap,
    io::{Read},
    fs::File,
    env, str::FromStr,
    process::exit,
    sync::Arc,
    thread::sleep,
    time::{Duration},
    convert::{TryFrom}
};

use clap::{
    crate_description, crate_name, crate_version, value_t_or_exit, App, AppSettings, Arg,
    ArgMatches, SubCommand,
};

use solana_program::{
    keccak::{hash,},
    account_info::AccountInfo
};

use solana_clap_utils::{
    input_parsers::pubkey_of,
    input_validators::{is_url_or_moniker, is_valid_pubkey, normalize_to_url_if_moniker},
    keypair::{signer_from_path, keypair_from_path},
};

use solana_client::{
    rpc_client::RpcClient,
    rpc_config::{RpcSendTransactionConfig, RpcConfirmedTransactionConfig},
    rpc_request::MAX_GET_SIGNATURE_STATUSES_QUERY_ITEMS,
    tpu_client::{TpuClient, TpuClientConfig},
};
use solana_cli::{
    checks::{check_account_for_fee},
};
use solana_cli_output::display::new_spinner_progress_bar;
use solana_transaction_status::{
    TransactionConfirmationStatus,
    UiTransactionEncoding,
    EncodedTransaction,
    UiMessage,
    UiInstruction,
    EncodedConfirmedTransaction
};

use secp256k1::SecretKey;

use rlp::RlpStream;

use log::{debug, error, info};

const DATA_CHUNK_SIZE: usize = 229; // Keep program chunks under PACKET_DATA_SIZE

type Error = Box<dyn std::error::Error>;
type CommandResult = Result<(), Error>;

pub struct Config {
    rpc_client: Arc<RpcClient>,
    websocket_url: String,
    evm_loader: Pubkey,
    // #[allow(unused)]
    // fee_payer: Pubkey,
    signer: Box<dyn Signer>,
    keypair: Option<Keypair>,
}

fn command_emulate(config: &Config, contract_id: H160, caller_id: H160, data: Vec<u8>) {
    let account_storage = EmulatorAccountStorage::new(config, contract_id, caller_id);

    let (exit_reason, result, applies_logs) = {
        let accounts : Vec<AccountInfo> = Vec::new();
        let backend = SolanaBackend::new(&account_storage, Some(&accounts[..]));
        let config = evm::Config::istanbul();
        let mut executor = StackExecutor::new(&backend, usize::MAX, &config);
    
        let (exit_reason, result) = executor.transact_call(caller_id, contract_id, U256::zero(), data, usize::MAX);
    
        debug!("Call done");
        
        if exit_reason.is_succeed() {
            debug!("Succeed execution");
            let (applies, logs) = executor.deconstruct();
            (exit_reason, result, Some((applies, logs)))
        } else {
            (exit_reason, result, None)
        }
    };

    debug!("Call done");
    let status = match exit_reason {
        ExitReason::Succeed(_) => {
            let (applies, _logs) = applies_logs.unwrap();
    
            account_storage.apply(applies);

            debug!("Applies done");
            "succeed".to_string()
        }
        ExitReason::Error(_) => "error".to_string(),
        ExitReason::Revert(_) => "revert".to_string(),
        ExitReason::Fatal(_) => "fatal".to_string(),
    };

    info!("{}", &status);
    info!("{}", &hex::encode(&result));

    if !exit_reason.is_succeed() {
        debug!("Not succeed execution");
    }

<<<<<<< HEAD
    let accounts: Vec<AccountJSON> = account_storage.get_used_accounts();

    let js = json!({"accounts": accounts, "result": &hex::encode(&result), "exit_status": status}).to_string();

    println!("{}", js);

    Ok(())
=======
    account_storage.get_used_accounts(&status, &result);
>>>>>>> 6eb2c0c7
}

fn command_create_program_address (
    config: &Config,
    seed: &str,
) {
    let strings = seed.split_whitespace().collect::<Vec<_>>();
    let mut seeds = vec![];
    let mut seeds_vec = vec![];
    for s in strings {
        seeds_vec.push(hex::decode(s).unwrap());
    }
    for i in &seeds_vec {seeds.push(&i[..]);}
    let (address,nonce) = Pubkey::find_program_address(&seeds, &config.evm_loader);
    println!("{} {}", address, nonce);
}

fn command_create_ether_account (
    config: &Config,
    ether_address: &H160,
    lamports: u64,
    space: u64
) -> CommandResult {
    let (solana_address, nonce) = Pubkey::find_program_address(&[ether_address.as_bytes()], &config.evm_loader);
    debug!("Create ethereum account {} <- {} {}", solana_address, hex::encode(ether_address), nonce);

    let instruction = Instruction::new_with_bincode(
            config.evm_loader,
            &EvmInstruction::CreateAccount {lamports, space, ether: *ether_address, nonce},
            vec![
                AccountMeta::new(config.signer.pubkey(), true),
                AccountMeta::new(solana_address, false),
                AccountMeta::new_readonly(system_program::id(), false)
            ]);

    let finalize_message = Message::new(&[instruction], Some(&config.signer.pubkey()));
    let (blockhash, fee_calculator) = config.rpc_client.get_recent_blockhash()?;

    check_account_for_fee(
        &config.rpc_client,
        &config.signer.pubkey(),
        &fee_calculator,
        &finalize_message)?;

    let mut finalize_tx = Transaction::new_unsigned(finalize_message);

    finalize_tx.try_sign(&[&*config.signer], blockhash)?;
    debug!("signed: {:x?}", finalize_tx);

    config.rpc_client.send_and_confirm_transaction_with_spinner(&finalize_tx)?;

    println!("{}", json!({
        "solana": solana_address.to_string(),
        "ether": hex::encode(ether_address),
        "nonce": nonce,
    }).to_string());

    Ok(())
}

fn read_program_data(program_location: &str) -> Result<Vec<u8>, Box<dyn std::error::Error>> {
    let mut file = File::open(program_location).map_err(|err| {
        format!("Unable to open program file: {}", err)
    })?;
    let mut program_data = Vec::new();
    file.read_to_end(&mut program_data).map_err(|err| {
        format!("Unable to read program file: {}", err)
    })?;

    Ok(program_data)
}

#[allow(clippy::too_many_lines)]
fn send_and_confirm_transactions_with_spinner<T: Signers>(
    rpc_client: &Arc<RpcClient>,
    websocket_url: &str,
    mut transactions: Vec<Transaction>,
    signer_keys: &T,
    commitment: CommitmentConfig,
    mut last_valid_slot: Slot,
) -> CommandResult {
    let progress_bar = new_spinner_progress_bar();
    let mut send_retries = 5;

    progress_bar.set_message("Finding leader nodes...");
    let tpu_client = TpuClient::new(
        rpc_client.clone(),
        websocket_url,
        TpuClientConfig::default(),
    )?;

    loop {
        // Send all transactions
        let mut pending_transactions = HashMap::new();
        let num_transactions = transactions.len();
        for transaction in transactions {
            if !tpu_client.send_transaction(&transaction) {
                let _result = rpc_client
                    .send_transaction_with_config(
                        &transaction,
                        RpcSendTransactionConfig {
                            preflight_commitment: Some(commitment.commitment),
                            ..RpcSendTransactionConfig::default()
                        },
                    )
                    .ok();
            }
            pending_transactions.insert(transaction.signatures[0], transaction);
            progress_bar.set_message(&format!(
                "[{}/{}] Transactions sent",
                pending_transactions.len(),
                num_transactions
            ));

            // Throttle transactions to about 100 TPS
            sleep(Duration::from_millis(10));
        }

        // Collect statuses for all the transactions, drop those that are confirmed
        loop {
            let mut slot = 0;
            let pending_signatures = pending_transactions.keys().cloned().collect::<Vec<_>>();
            for pending_signatures_chunk in
                pending_signatures.chunks(MAX_GET_SIGNATURE_STATUSES_QUERY_ITEMS)
            {
                if let Ok(result) = rpc_client.get_signature_statuses(pending_signatures_chunk) {
                    let statuses = result.value;
                    for (signature, status) in
                        pending_signatures_chunk.iter().zip(statuses.into_iter())
                    {
                        if let Some(status) = status {
                            if let Some(confirmation_status) = &status.confirmation_status {
                                if *confirmation_status != TransactionConfirmationStatus::Processed
                                {
                                    pending_transactions.remove(signature);
                                }
                            } else if status.confirmations.is_none()
                                || status.confirmations.unwrap() > 1
                            {
                                pending_transactions.remove(signature);
                            }
                        }
                    }
                }

                slot = rpc_client.get_slot()?;
                progress_bar.set_message(&format!(
                    "[{}/{}] Transactions confirmed. Retrying in {} slots",
                    num_transactions - pending_transactions.len(),
                    num_transactions,
                    last_valid_slot.saturating_sub(slot)
                ));
            }

            if pending_transactions.is_empty() {
                return Ok(());
            }

            if slot > last_valid_slot {
                break;
            }

            for transaction in pending_transactions.values() {
                if !tpu_client.send_transaction(transaction) {
                    let _result = rpc_client
                        .send_transaction_with_config(
                            transaction,
                            RpcSendTransactionConfig {
                                preflight_commitment: Some(commitment.commitment),
                                ..RpcSendTransactionConfig::default()
                            },
                        )
                        .ok();
                }
            }

            if cfg!(not(test)) {
                // Retry twice a second
                sleep(Duration::from_millis(500));
            }
        }

        if send_retries == 0 {
            return Err("Transactions failed".into());
        }
        send_retries -= 1;

        // Re-sign any failed transactions with a new blockhash and retry
        let (blockhash, _fee_calculator, new_last_valid_slot) = rpc_client
            .get_recent_blockhash_with_commitment(commitment)?
            .value;
        last_valid_slot = new_last_valid_slot;
        transactions = vec![];
        for (_, mut transaction) in pending_transactions {
            transaction.try_sign(signer_keys, blockhash)?;
            transactions.push(transaction);
        }
    }
}

#[must_use]
pub fn keccak256_h256(data: &[u8]) -> H256 {
    H256::from(hash(data).to_bytes())
}

#[must_use]
pub fn keccak256(data: &[u8]) -> [u8; 32] {
    hash(data).to_bytes()
}

#[must_use]
pub fn keccak256_digest(data: &[u8]) -> Vec<u8> {
    hash(data).to_bytes().to_vec()
}

#[derive(Debug)]
pub struct UnsignedTransaction {
    pub nonce: u64,
    pub gas_price: U256,
    pub gas_limit: U256,
    pub to: Option<H160>,
    pub value: U256,
    pub data: Vec<u8>,
    pub chain_id: U256,
}

impl rlp::Encodable for UnsignedTransaction {
    fn rlp_append(&self, s: &mut RlpStream) {
        s.begin_list(9);
        s.append(&self.nonce);
        s.append(&self.gas_price);
        s.append(&self.gas_limit);
        match self.to.as_ref() {
            None => s.append(&""),
            Some(addr) => s.append(addr),
        };
        s.append(&self.value);
        s.append(&self.data);
        s.append(&self.chain_id);
        s.append_empty_data();
        s.append_empty_data();
    }
}

fn make_deploy_ethereum_transaction(
    trx_count: u64,
    program_data: &[u8],
    caller_private: &SecretKey,
) -> Vec<u8> {
    let rlp_data = {
        let tx = UnsignedTransaction {
            to: None,
            nonce: trx_count,
            gas_limit: 1.into(),
            gas_price: 1.into(),
            value: 0.into(),
            data: program_data.to_owned(),
            chain_id: 111.into(), // Will fixed in #61 issue
        };

        rlp::encode(&tx).to_vec()
    };

    let (sig, rec) = {
        use secp256k1::{Message, sign};
        let msg = Message::parse(&keccak256(rlp_data.as_slice()));
        sign(&msg, caller_private)
    };

    let mut msg : Vec<u8> = Vec::new();
    msg.extend(sig.serialize().iter().copied());
    msg.push(rec.serialize());
    msg.extend((rlp_data.len() as u64).to_le_bytes().iter().copied());
    msg.extend(rlp_data);

    msg
}

fn fill_holder_account(
    config: &Config,
    holder: &Pubkey, 
    msg: &[u8],
) -> Result<(), Error> {
    let creator = &config.signer;
    let signers = [&*config.signer];

    // Write code to holder account
    debug!("Write code");
    let mut write_messages = vec![];
    for (chunk, i) in msg.chunks(DATA_CHUNK_SIZE).zip(0..) {
        let offset = u32::try_from(i*DATA_CHUNK_SIZE)?;
        let instruction = Instruction::new_with_bincode(
            config.evm_loader,
            &LoaderInstruction::Write {offset, bytes: chunk.to_vec()},
            vec![AccountMeta::new(*holder, false),
                 AccountMeta::new(creator.pubkey(), true)]
        );
        let message = Message::new(&[instruction], Some(&creator.pubkey()));
        write_messages.push(message);
    }
    debug!("Send write message");

    // Send write message
    {
        let (blockhash, _, last_valid_slot) = config.rpc_client
            .get_recent_blockhash_with_commitment(CommitmentConfig::confirmed())?
            .value;

        let mut write_transactions = vec![];
        for message in write_messages {
            let mut tx = Transaction::new_unsigned(message);
            tx.try_sign(&signers, blockhash)?;
            write_transactions.push(tx);
        }

        debug!("Writing program data");
        send_and_confirm_transactions_with_spinner(
            &config.rpc_client,
            &config.websocket_url,
            write_transactions,
            &signers,
            CommitmentConfig::confirmed(),
            last_valid_slot,
        ).map_err(|err| format!("Data writes to program account failed: {}", err))?;
        debug!("Writing program data done");
    }

    Ok(())
}

fn get_ethereum_caller_credentials(
    config: &Config,
) -> (SecretKey, H160, Pubkey, u8) {
    use secp256k1::PublicKey;
    let caller_private = {
        let private_bytes : [u8; 64] = config.keypair.as_ref().unwrap().to_bytes();
        let mut sign_arr: [u8;32] = Default::default();
        sign_arr.clone_from_slice(&private_bytes[..32]);
        SecretKey::parse(&sign_arr).unwrap()
    };
    let caller_public = PublicKey::from_secret_key(&caller_private);
    let caller_ether: H160 = keccak256_h256(&caller_public.serialize()[1..]).into();
    let (caller_sol, caller_nonce) = Pubkey::find_program_address(&[&caller_ether.to_fixed_bytes()], &config.evm_loader);
    debug!("caller_sol = {}", caller_sol);
    debug!("caller_ether = {}", caller_ether);

    (caller_private, caller_ether, caller_sol, caller_nonce)
}

fn get_ether_account_nonce(
    config: &Config, 
    caller_sol: &Pubkey
) -> Result<u64, Error> {
    let data : Vec<u8>;
    match config.rpc_client.get_account_with_commitment(caller_sol, CommitmentConfig::confirmed())?.value{
        Some(acc) =>   data = acc.data,
        None => panic!("AccountNotFound: pubkey={}", caller_sol)
    }

    let trx_count : u64;
    let account = match evm_loader::account_data::AccountData::unpack(&data) {
        Ok(acc_data) =>
            match acc_data {
            AccountData::Account(acc) => acc,
            _ => return Err("Caller has incorrect type".into())
        },
        Err(_) => return Err("Caller unpack error".into())
    };
    trx_count = account.trx_count;
    debug!("trx_count = {}", trx_count);

    Ok(trx_count)
}

fn get_ethereum_contract_account_credentials(
    config: &Config, 
    caller_ether: &H160,
    trx_count: u64,
) -> (Pubkey, H160, u8, Pubkey, String) {
    let creator = &config.signer;

    let (program_id, program_ether, program_nonce) = {
        let ether : H160 = {
            let trx_count_256 : U256 = U256::from(trx_count);
            let mut stream = rlp::RlpStream::new_list(2);
            stream.append(caller_ether);
            stream.append(&trx_count_256);
            keccak256_h256(&stream.out()).into()
        };
        let seeds = [ether.as_bytes()];
        let (address, nonce) = Pubkey::find_program_address(&seeds[..], &config.evm_loader);
        (address, ether, nonce)
    };
    debug!("Create account: {} with {} {}", program_id, program_ether, program_nonce);

    let (program_code, program_seed) = {
        let seed = bs58::encode(&program_ether.to_fixed_bytes()).into_string();
        debug!("Code account seed {} and len {}", &seed, &seed.len());
        let address = Pubkey::create_with_seed(&creator.pubkey(), &seed, &config.evm_loader).unwrap();
        (address, seed)
    };
    debug!("Create code account: {}", &program_code.to_string());

    (program_id, program_ether, program_nonce, program_code, program_seed)
}

fn create_ethereum_contract_accounts_in_solana(
    config: &Config,
    program_id: &Pubkey,
    program_ether: &H160,
    program_nonce: u8,
    program_code: &Pubkey,
    program_seed: &str,
    program_code_len: usize,
) -> Result<(), Error> {
    let account_header_size = 1+Account::SIZE;
    let contract_header_size = 1+Contract::SIZE;

    let creator = &config.signer;
    let program_code_acc_len = contract_header_size + program_code_len + 2*1024;

    let minimum_balance_for_account = config.rpc_client.get_minimum_balance_for_rent_exemption(account_header_size)?;
    let minimum_balance_for_code = config.rpc_client.get_minimum_balance_for_rent_exemption(program_code_acc_len)?;

    if let Some(_account) = config.rpc_client.get_account_with_commitment(program_id, CommitmentConfig::confirmed())?.value
    {
        return Err("Account already exist".to_string().into());
        // debug!("Account already exist");
    }

    let instructions = vec![
        system_instruction::create_account_with_seed(
            &creator.pubkey(), 
            program_code, 
            &creator.pubkey(), 
            program_seed, 
            minimum_balance_for_code, 
            program_code_acc_len as u64, 
            &config.evm_loader
        ),
        Instruction::new_with_bincode(
            config.evm_loader,
            &(2_u32, minimum_balance_for_account, 0_u64, program_ether.as_fixed_bytes(), program_nonce),
            vec![AccountMeta::new(creator.pubkey(), true),
                    AccountMeta::new(*program_id, false),
                    AccountMeta::new(*program_code, false),
                    AccountMeta::new_readonly(system_program::id(), false),]
        )
    ];

    send_transaction(config, &instructions)?;

    Ok(())
}

fn create_ctorage_accoiunt(config: &Config) -> Result<Pubkey, Error> {
    use rand::Rng;
    let mut rng = rand::thread_rng();
    let creator = &config.signer;
    debug!("Create storage account");
    let storage = create_account_with_seed(config, &creator.pubkey(), &creator.pubkey(), &rng.gen::<u32>().to_string(), 128*1024_u64)?;
    debug!("storage = {}", storage);
    Ok(storage)
}

fn parse_transaction_reciept(config: &Config, result: EncodedConfirmedTransaction) -> Option<Vec<u8>> {
    let mut return_value : Option<Vec<u8>> = None;
    if let EncodedTransaction::Json(transaction) = result.transaction.transaction {
        if let UiMessage::Raw(message) = transaction.message {
            let evm_loader_index = message.account_keys.iter().position(|x| *x == config.evm_loader.to_string());
            if let Some(meta) = result.transaction.meta {
                if let Some(inner_instructions) = meta.inner_instructions {
                    for instruction in inner_instructions {
                        if instruction.index == 0 {
                            if let Some(UiInstruction::Compiled(compiled_instruction)) = instruction.instructions.iter().last() {
                                if compiled_instruction.program_id_index as usize == evm_loader_index.unwrap() {
                                    let decoded = bs58::decode(compiled_instruction.data.clone()).into_vec().unwrap();
                                    if decoded[0] == 6 {
                                        debug!("success");
                                        return_value = Some(decoded[1..].to_vec());
                                        break;
                                    }
                                }
                            }
                        }
                    }
                }
            }
        }
    }
    return_value
}

fn create_account_with_seed(
    config: &Config, 
    funding: &Pubkey, 
    base: &Pubkey, 
    seed: &str, 
    len: u64
) -> Result<Pubkey, Error> {
    let created_account = Pubkey::create_with_seed(base, seed, &config.evm_loader).unwrap();

    if config.rpc_client.get_account_with_commitment(&created_account, CommitmentConfig::confirmed())?.value.is_none() {
        debug!("Account not found");
        let create_acc_instruction = system_instruction::create_account_with_seed(
            funding,
            &created_account,
            base,
            seed,
            10_u64.pow(9),
            len,
            &config.evm_loader
        );
        send_transaction(config, &[create_acc_instruction])?;
    } else {
        debug!("Account found");
    }

    Ok(created_account)
}

fn send_transaction(
    config: &Config, 
    instructions: &[Instruction]
) -> Result<Signature, Error> {
    let message = Message::new(instructions, Some(&config.signer.pubkey()));
    let mut transaction = Transaction::new_unsigned(message);
    let signers = [&*config.signer];
    let (blockhash, _, _last_valid_slot) = config.rpc_client
        .get_recent_blockhash_with_commitment(CommitmentConfig::confirmed())?
        .value;
    transaction.try_sign(&signers, blockhash)?;

    let tx_sig = config.rpc_client.send_and_confirm_transaction_with_spinner_and_config(
        &transaction,
        CommitmentConfig::confirmed(),
        RpcSendTransactionConfig {
            preflight_commitment: Some(CommitmentLevel::Confirmed),
            ..RpcSendTransactionConfig::default()
        },
    )?;

    Ok(tx_sig)
}

fn command_deploy(
    config: &Config,
    program_location: &str,
    caller: Pubkey
) -> CommandResult {
    let creator = &config.signer;
    let program_data = read_program_data(program_location)?;

    // Create ethereum caller private key from sign of array by signer
    let (caller_private, caller_ether, caller_sol, _caller_nonce) = get_ethereum_caller_credentials(config);

    if caller_sol != caller {
        return Err("Could not acquire caller account private key".to_string().into());
    }

    // Get caller nonce
    let trx_count = get_ether_account_nonce(config, &caller_sol)?;

    let (program_id, program_ether, program_nonce, program_code, program_seed) = 
        get_ethereum_contract_account_credentials(config, &caller_ether, trx_count);

    // Check program account to see if partial initialization has occurred
    create_ethereum_contract_accounts_in_solana(
        config,
        &program_id,
        &program_ether,
        program_nonce,
        &program_code,
        &program_seed,
        program_data.len()
    )?;

    // Create transaction prepared for execution from account
    let msg = make_deploy_ethereum_transaction(trx_count, &program_data, &caller_private);

    // Create holder account (if not exists)
    let holder = create_account_with_seed(config, &creator.pubkey(), &creator.pubkey(), "1236", 128*1024_u64)?;

    fill_holder_account(config, &holder, &msg)?;

    // Create storage account if not exists
    let storage = create_ctorage_accoiunt(config)?;

    let accounts = vec![AccountMeta::new(holder, false),
                        AccountMeta::new(storage, false),
                        AccountMeta::new(program_id, false),
                        AccountMeta::new(program_code, false),
                        AccountMeta::new(caller_sol, false),
                        AccountMeta::new_readonly(config.evm_loader, false),
                        AccountMeta::new(clock::id(), false),
                        ];

    // Send trx_from_account_data_instruction
    {
        debug!("trx_from_account_data_instruction");
        let trx_from_account_data_instruction = Instruction::new_with_bincode(config.evm_loader, &(0x0b_u8, 0_u64), accounts.clone());
        send_transaction(config, &[trx_from_account_data_instruction])?;
    }

    // Continue while no result
    loop {
        debug!("continue");
        let continue_accounts = accounts[1..].to_vec();
        let continue_instruction = Instruction::new_with_bincode(config.evm_loader, &(0x0a_u8, 400_u64), continue_accounts);
        let signature = send_transaction(config, &[continue_instruction])?;

        // Check if Continue returned some result 
        let result = config.rpc_client.get_confirmed_transaction_with_config(
            &signature, 
            RpcConfirmedTransactionConfig {
                commitment: Some(CommitmentConfig::confirmed()),
                encoding: Some(UiTransactionEncoding::Json),
            },
        )?;

        let return_value = parse_transaction_reciept(config, result);

        if let Some(value) = return_value {
            let (exit_code, data) = value.split_at(1);
            debug!("exit code {}", exit_code[0]);
            debug!("return data {}", &hex::encode(data));
            break;
        }
    }

    println!("{}", json!({
        "programId": format!("{}", program_id),
        "codeId": format!("{}", program_code),
        "ethereum": format!("{:?}", program_ether),
    }).to_string());
    Ok(())
}

fn command_get_ether_account_data (
    config: &Config,
    ether_address: &H160,
) {
    match EmulatorAccountStorage::get_account_from_solana(config, ether_address) {
        Some((acc, code_account)) => {
            let solana_address =  Pubkey::find_program_address(&[&ether_address.to_fixed_bytes()], &config.evm_loader).0;
            let account_data = AccountData::unpack(&acc.data).unwrap();
            let account_data = AccountData::get_account(&account_data).unwrap();

            println!("Ethereum address: 0x{}", &hex::encode(&ether_address.as_fixed_bytes()));
            println!("Solana address: {}", solana_address);
    
            println!("Account fields");
            println!("    ether: {}", &account_data.ether);
            println!("    nonce: {}", &account_data.nonce);
            println!("    trx_count: {}", &account_data.trx_count);
            println!("    code_account: {}", &account_data.code_account);
            println!("    blocked: {}", &account_data.blocked.is_some());
        
            if let Some(code_account) = code_account {
                let code_data = AccountData::unpack(&code_account.data).unwrap();
                let header = AccountData::size(&code_data);
                let code_data = AccountData::get_contract(&code_data).unwrap();

                println!("Contract fields");
                println!("    owner: {}", &code_data.owner);
                println!("    code_size: {}", &code_data.code_size);
                println!("    code as hex:");
    
                let code_size = code_data.code_size;
                let mut offset = header;
                while offset < ( code_size as usize + header) {
                    let data_slice = &code_account.data.as_slice();
                    let remains = if code_size as usize + header - offset > 80 {
                        80
                    } else {
                        code_size as usize + header - offset
                    };
    
                    println!("        {}", &hex::encode(&data_slice[offset+header..offset+header+remains]));
                    offset += remains;
                }
            }


        },
        None => {
            eprintln!("Account not found {}", &ether_address.to_string());
        }
    }
}

fn make_clean_hex(in_str: &str) -> &str {
    if &in_str[..2] == "0x" {
        &in_str[2..]
    } else {        
        in_str
    }
}

// Return H160 for an argument
fn h160_of(matches: &ArgMatches<'_>, name: &str) -> Option<H160> {
    matches.value_of(name).map(|value| {
        H160::from_str(make_clean_hex(value)).unwrap()
    })
}

// Return an error if string cannot be parsed as a H160 address
fn is_valid_h160<T>(string: T) -> Result<(), String> where T: AsRef<str>,
{
    H160::from_str(make_clean_hex(string.as_ref())).map(|_| ())
        .map_err(|e| e.to_string())
}

// Return hexdata for an argument
fn hexdata_of(matches: &ArgMatches<'_>, name: &str) -> Option<Vec<u8>> {
    matches.value_of(name).map(|value| {
        hex::decode(&make_clean_hex(value)).unwrap()
    })
}

// Return an error if string cannot be parsed as a hexdata
fn is_valid_hexdata<T>(string: T) -> Result<(), String> where T: AsRef<str>,
{
    hex::decode(&make_clean_hex(string.as_ref())).map(|_| ())
        .map_err(|e| e.to_string())
}

#[allow(clippy::too_many_lines)]
fn main() {
    let app_matches = App::new(crate_name!())
        .about(crate_description!())
        .version(crate_version!())
        .setting(AppSettings::SubcommandRequiredElseHelp)
        .arg({
            let arg = Arg::with_name("config_file")
                .short("C")
                .long("config")
                .value_name("PATH")
                .takes_value(true)
                .global(true)
                .help("Configuration file to use");

            #[allow(clippy::option_if_let_else)]
            if let Some(ref config_file) = *solana_cli_config::CONFIG_FILE {
                arg.default_value(config_file)
            } else {
                arg
            }
        })
        .arg(
            Arg::with_name("verbose")
                .short("v")
                .long("verbose")
                .takes_value(false)
                .global(true)
                .multiple(true)
                .help("Increase message verbosity"),
        )
        .arg(
            Arg::with_name("json_rpc_url")
                .short("u")
                .long("url")
                .value_name("URL")
                .takes_value(true)
                .global(true)
                .validator(is_url_or_moniker)
                .default_value("http://localhost:8899")
                .help("URL for Solana node"),
        )
        .arg(
            Arg::with_name("evm_loader")
                .long("evm_loader")
                .value_name("EVM_LOADER")
                .takes_value(true)
                .global(true)
                .validator(is_valid_pubkey)
                .help("Pubkey for evm_loader contract")
        )
        .arg(
            Arg::with_name("commitment")
                .long("commitment")
                .takes_value(true)
                .possible_values(&[
                    "processed",
                    "confirmed",
                    "finalized",
                    "recent", // Deprecated as of v1.5.5
                    "single", // Deprecated as of v1.5.5
                    "singleGossip", // Deprecated as of v1.5.5
                    "root", // Deprecated as of v1.5.5
                    "max", // Deprecated as of v1.5.5
                ])
                .value_name("COMMITMENT_LEVEL")
                .hide_possible_values(true)
                .global(true)
                .default_value("max")
                .help("Return information at the selected commitment level [possible values: processed, confirmed, finalized]"),
        )
        .subcommand(
            SubCommand::with_name("emulate")
                .about("Emulate execution of Ethereum transaction")
                .arg(
                    Arg::with_name("sender")
                        .value_name("SENDER")
                        .takes_value(true)
                        .index(1)
                        .required(true)
                        .validator(is_valid_h160)
                        .help("The sender of the transaction")
                )
                .arg(
                    Arg::with_name("contract")
                        .value_name("CONTRACT")
                        .takes_value(true)
                        .index(2)
                        .required(true)
                        .validator(is_valid_h160)
                        .help("The contract that executes the transaction")
                )
                .arg(
                    Arg::with_name("data")
                        .value_name("DATA")
                        .takes_value(true)
                        .index(3)
                        .required(true)
                        .validator(is_valid_hexdata)
                        .help("Transaction data")
                )
        )
        .subcommand(
            SubCommand::with_name("create-ether-account")
                .about("Create ethereum account")
                .arg(
                    Arg::with_name("ether")
                        .index(1)
                        .value_name("ether")
                        .takes_value(true)
                        .required(true)
                        .validator(is_valid_h160)
                        .help("Ethereum address"),
                )
                .arg(
                    Arg::with_name("lamports")
                        .long("lamports")
                        .value_name("lamports")
                        .takes_value(true)
                        .default_value("0")
                        .required(false)
                )
                .arg(
                    Arg::with_name("space")
                        .long("space")
                        .value_name("space")
                        .takes_value(true)
                        .required(false)
                        .default_value("0")
                        .help("Length of data for new account"),
                )
            )
        .subcommand(
            SubCommand::with_name("create-program-address")
                .about("Generate a program address")
                .arg(
                    Arg::with_name("seed")
                        .index(1)
                        .value_name("SEED_STRING")
                        .takes_value(true)
                        .required(true)
                        .help("The seeds (a string containing seeds in hex form, separated by spaces)"),
                )
        )
        .subcommand(
            SubCommand::with_name("deploy")
                .about("Deploy a program")
                .arg(
                    Arg::with_name("program_location")
                        .index(1)
                        .value_name("PROGRAM_FILEPATH")
                        .takes_value(true)
                        .required(true)
                        .help("/path/to/program.o"),
                )
                .arg(
                    Arg::with_name("caller")
                        .value_name("CALLER")
                        .takes_value(true)
                        .required(true)
                        .validator(is_valid_pubkey)
                        .help("Solana pubkey of the caller"),
                )
        )
        .subcommand(
            SubCommand::with_name("get-ether-account-data")
                .about("Get values stored in associated with given address account data")
                .arg(
                    Arg::with_name("ether")
                        .index(1)
                        .value_name("ether")
                        .takes_value(true)
                        .required(true)
                        .validator(is_valid_h160)
                        .help("Ethereum address"),
                )
        )
        .get_matches();

        let verbosity = usize::try_from(app_matches.occurrences_of("verbose")).unwrap_or_else(|_| {
            error!("Invalid message verbosity");
            exit(1);
        });
        stderrlog::new()
            .module(module_path!())
            .verbosity(verbosity)
            .init()
            .unwrap();

        let mut wallet_manager = None;
        let config = {
            let cli_config = app_matches.value_of("config_file").map_or_else(
                solana_cli_config::Config::default,
                |config_file| solana_cli_config::Config::load(config_file).unwrap_or_default()
            );

            let commitment = CommitmentConfig::from_str(app_matches.value_of("commitment").unwrap()).unwrap();

            let json_rpc_url = normalize_to_url_if_moniker(
                app_matches
                    .value_of("json_rpc_url")
                    .unwrap_or(&cli_config.json_rpc_url),
            );

            let evm_loader = pubkey_of(&app_matches, "evm_loader")
                    .unwrap_or_else(|| {
                        error!("Need specify evm_loader");
                        exit(1);
                    });

            let (signer, _fee_payer) = signer_from_path(
                &app_matches,
                app_matches
                    .value_of("fee_payer")
                    .unwrap_or(&cli_config.keypair_path),
                "fee_payer",
                &mut wallet_manager,
            ).map_or_else(
                |e| {
                    error!("{}", e);
                    exit(1);
                },
                |s| {
                    let p = s.pubkey();
                    (s, p)
                }
            );

            let keypair = keypair_from_path(
                &app_matches,
                app_matches
                    .value_of("fee_payer")
                    .unwrap_or(&cli_config.keypair_path),
                "fee_payer",
                true,
            ).ok();

            Config {
                rpc_client: Arc::new(RpcClient::new_with_commitment(json_rpc_url, commitment)),
                websocket_url: "".to_string(),
                evm_loader,
                // fee_payer,
                signer,
                keypair,
            }
        };

        let (sub_command, sub_matches) = app_matches.subcommand();
        let result = match (sub_command, sub_matches) {
            ("emulate", Some(arg_matches)) => {
                let contract = h160_of(arg_matches, "contract").unwrap();
                let sender = h160_of(arg_matches, "sender").unwrap();
                let data = hexdata_of(arg_matches, "data").unwrap();

                command_emulate(&config, contract, sender, data);

                Ok(())
            }
            ("create-program-address", Some(arg_matches)) => {
                let seed = arg_matches.value_of("seed").unwrap().to_string();

                command_create_program_address(&config, &seed);

                Ok(())
            }
            ("create-ether-account", Some(arg_matches)) => {
                let ether = h160_of(arg_matches, "ether").unwrap();
                let lamports = value_t_or_exit!(arg_matches, "lamports", u64);
                let space = value_t_or_exit!(arg_matches, "space", u64);

                command_create_ether_account(&config, &ether, lamports, space)
            }
            ("deploy", Some(arg_matches)) => {
                let program_location = arg_matches.value_of("program_location").unwrap().to_string();
                let val = arg_matches.value_of("caller").unwrap().to_string();
                let caller = Pubkey::from_str(&val).unwrap();

                command_deploy(&config, &program_location, caller)
            }
            ("get-ether-account-data", Some(arg_matches)) => {
                let ether = h160_of(arg_matches, "ether").unwrap();

                command_get_ether_account_data(&config, &ether);

                Ok(())
            }
            _ => unreachable!(),
        };
        match result {
            Ok(()) => exit(0),
            Err(err) => {
                error!("{}", err);
                exit(1);
            }
        }
}<|MERGE_RESOLUTION|>--- conflicted
+++ resolved
@@ -144,17 +144,11 @@
         debug!("Not succeed execution");
     }
 
-<<<<<<< HEAD
     let accounts: Vec<AccountJSON> = account_storage.get_used_accounts();
 
     let js = json!({"accounts": accounts, "result": &hex::encode(&result), "exit_status": status}).to_string();
 
     println!("{}", js);
-
-    Ok(())
-=======
-    account_storage.get_used_accounts(&status, &result);
->>>>>>> 6eb2c0c7
 }
 
 fn command_create_program_address (
@@ -896,7 +890,7 @@
                 .takes_value(true)
                 .global(true)
                 .help("Configuration file to use");
-
+                
             #[allow(clippy::option_if_let_else)]
             if let Some(ref config_file) = *solana_cli_config::CONFIG_FILE {
                 arg.default_value(config_file)
@@ -1074,7 +1068,7 @@
         let mut wallet_manager = None;
         let config = {
             let cli_config = app_matches.value_of("config_file").map_or_else(
-                solana_cli_config::Config::default,
+                solana_cli_config::Config::default, 
                 |config_file| solana_cli_config::Config::load(config_file).unwrap_or_default()
             );
 
